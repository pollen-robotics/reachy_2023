--- conflicted
+++ resolved
@@ -75,8 +75,6 @@
     parent="torso"
     damping="${damping}" friction="${friction}"
   />
-<<<<<<< HEAD
-=======
 
   <!-- ros_control-plugin -->
   <gazebo>
@@ -85,6 +83,5 @@
       <robotNamespace>/reachy</robotNamespace>
     </plugin>
   </gazebo>
->>>>>>> ad1dc1d2
 
 </robot>