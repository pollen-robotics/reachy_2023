<?xml version="1.0"?>
<robot xmlns:xacro="http://www.ros.org/wiki/xacro" name="reachy_2023">

  <xacro:arg name="use_fake_hardware" default="false"/>
  <xacro:arg name="use_gazebo" default="false"/>

  <xacro:arg name="robot_config" default="full_kit"/>

  <xacro:include filename="$(find reachy_description)/urdf/arm.urdf.xacro"/>
  <xacro:include filename="$(find reachy_description)/urdf/head.urdf.xacro"/>

  <link name="world"/>
  <joint name="world_joint" type="fixed">
    <origin xyz="0 0 1.0" rpy="0 0 0"/>
    <parent link="world"/>
    <child link="torso"/>
  </joint>

  <link name="torso">
      <inertial>
          <origin xyz="0.0 0.019 -0.009" rpy="0.0 0.0 0.0"/>
          <mass value="0.527"/>
          <inertia ixx="2.89598e-3" ixy="-1.16791e-6" ixz="-8.28749e-6" iyy="4.491e-3" iyz="2.343e-4" izz="3.995e-3"/>
      </inertial>
      <visual name="">
          <origin xyz="0.0 0.0 0.0" rpy="0.0 0.0 0.0"/>
          <geometry>
              <mesh filename="file://$(find reachy_description)/meshes/torso.dae"/>
          </geometry>
      </visual>
      <collision>
          <origin xyz="0 0 -0.1" rpy="0 0.05 0" />
          <geometry>
              <box size="0.11 0.2 0.32" />
          </geometry>
      </collision>
  </link>

  <gazebo reference="torso">
    <material>Gazebo/White</material>
    <static>true</static>
  </gazebo>


  <!--MODEL PARAMETERS-->
  <xacro:property name="damping" value="0.1"/>
  <xacro:property name="friction" value="0.1"/>
  <xacro:property name="robot_config" value="$(arg robot_config)"/>

  <xacro:if value="${robot_config == 'full_kit'}">
    <xacro:property name="use_right_arm" value="true"/>
    <xacro:property name="use_left_arm" value="true"/>
    <xacro:property name="use_head" value="true"/>
  </xacro:if>

  <xacro:if value="${robot_config == 'starter_kit_left'}">
    <xacro:property name="use_right_arm" value="false"/>
    <xacro:property name="use_left_arm" value="true"/>
    <xacro:property name="use_head" value="true"/>
  </xacro:if>

  <xacro:if value="${robot_config == 'starter_kit_right'}">
    <xacro:property name="use_right_arm" value="true"/>
    <xacro:property name="use_left_arm" value="false"/>
    <xacro:property name="use_head" value="true"/>
  </xacro:if>

  <xacro:if value="${use_right_arm}">
    <!-- RIGHT ARM-->
    <xacro:arm
      prefix="r" parent="torso" side="right"
      damping="${damping}" friction="${friction}"
      serial_port="/dev/usb2ax_right_arm"
      mx_ids="10, 11, 12, 13, 14, 15, 16, 17"
      offsets="1.57, 1.57, 0.0, 0.0, 0.0, 0.0, 0.0, 0.0"
      is_direct="0.0, 0.0, 0.0, 0.0, 0.0, 0.0, 0.0, 1.0"
      reductions="1.0, 1.0, 1.0, 1.0, 1.0, 1.0, 1.0, -2.0"
      force_sensor_id="40"
      fan_id="41"
    />
  </xacro:if>

  <xacro:if value="${use_left_arm}">
    <!-- LEFT ARM-->
    <xacro:arm
      prefix="l" parent="torso" side="left"
      damping="${damping}" friction="${friction}"
      serial_port="/dev/usb2ax_left_arm"
      mx_ids="20, 21, 22, 23, 24, 25, 26, 27"
      offsets="1.57, -1.57, 0.0, 0.0, 0.0, 0.0, 0.0, 0.0"
      is_direct="1.0, 0.0, 0.0, 0.0, 0.0, 0.0, 0.0, 1.0"
      reductions="1.0, 1.0, 1.0, 1.0, 1.0, 1.0, 1.0, -2.0"
      force_sensor_id="50"
      fan_id="51"
    />
  </xacro:if>

<<<<<<< HEAD
  <xacro:if value="${use_head}">
    <!-- HEAD-->
    <xacro:head
      parent="torso"
      damping="${damping}" friction="${friction}"
    />
  </xacro:if>
=======
  <xacro:if value="$(arg use_gazebo)">
  <gazebo>
    <plugin name="gazebo_ros2_control" filename="libgazebo_ros2_control.so">
      <parameters>$(find reachy_bringup)/config/reachy_controllers.yaml</parameters>
      <robotNamespace>/reachy</robotNamespace>
    </plugin>
  </gazebo>
  </xacro:if>


>>>>>>> 20e08434
</robot><|MERGE_RESOLUTION|>--- conflicted
+++ resolved
@@ -94,8 +94,7 @@
       fan_id="51"
     />
   </xacro:if>
-
-<<<<<<< HEAD
+  
   <xacro:if value="${use_head}">
     <!-- HEAD-->
     <xacro:head
@@ -103,7 +102,7 @@
       damping="${damping}" friction="${friction}"
     />
   </xacro:if>
-=======
+
   <xacro:if value="$(arg use_gazebo)">
   <gazebo>
     <plugin name="gazebo_ros2_control" filename="libgazebo_ros2_control.so">
@@ -112,7 +111,4 @@
     </plugin>
   </gazebo>
   </xacro:if>
-
-
->>>>>>> 20e08434
 </robot>