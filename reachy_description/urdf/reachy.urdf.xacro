--- conflicted
+++ resolved
@@ -44,19 +44,6 @@
   <xacro:property name="damping" value="0.1"/>
   <xacro:property name="friction" value="0.1"/>
 
-<<<<<<< HEAD
-<!--  &lt;!&ndash; RIGHT ARM&ndash;&gt;-->
-<!--  <xacro:arm-->
-<!--    prefix="r" parent="torso" side="right"-->
-<!--    damping="${damping}" friction="${friction}"-->
-<!--  />-->
-
-<!--  &lt;!&ndash; LEFT ARM&ndash;&gt;-->
-<!--  <xacro:arm-->
-<!--    prefix="l" parent="torso" side="left"-->
-<!--    damping="${damping}" friction="${friction}"-->
-<!--  />-->
-=======
   <!-- RIGHT ARM-->
   <xacro:arm
     prefix="r" parent="torso" side="right"
@@ -82,12 +69,11 @@
     force_sensor_id="50"
     fan_id="51"
   />
->>>>>>> 01662723
 
   <!-- HEAD-->
-  <!-- <xacro:head
+  <xacro:head
     parent="torso"
     damping="${damping}" friction="${friction}"
-  /> -->
+  />
 
 </robot>