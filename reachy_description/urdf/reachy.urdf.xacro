<?xml version="1.0"?>
<robot xmlns:xacro="http://www.ros.org/wiki/xacro" name="reachy_2023">

    <xacro:arg name="use_fake_hardware" default="false"/>
    <xacro:arg name="use_gazebo" default="false"/>

    <xacro:arg name="robot_config" default="full_kit"/>
    <xacro:arg name="orbita_hardware_zero" default="0.0, 0.0, 0.0"/>

    <xacro:include filename="$(find reachy_description)/urdf/arm.urdf.xacro"/>
    <xacro:include filename="$(find reachy_description)/urdf/head.urdf.xacro"/>
    <xacro:include filename="$(find reachy_description)/urdf/orbita.urdf.xacro"/>

    <link name="world"/>
    <joint name="world_joint" type="fixed">
        <origin xyz="0 0 1.0" rpy="0 0 0"/>
        <parent link="world"/>
        <child link="torso"/>
    </joint>

    <link name="torso">
        <inertial>
            <origin xyz="0.0 0.019 -0.009" rpy="0.0 0.0 0.0"/>
            <mass value="0.527"/>
            <inertia ixx="2.89598e-3" ixy="-1.16791e-6" ixz="-8.28749e-6" iyy="4.491e-3" iyz="2.343e-4" izz="3.995e-3"/>
        </inertial>
        <visual name="">
            <origin xyz="0.0 0.0 0.0" rpy="0.0 0.0 0.0"/>
            <geometry>
                <mesh filename="file://$(find reachy_description)/meshes/torso.dae"/>
            </geometry>
        </visual>
        <collision>
            <origin xyz="0 0 -0.1" rpy="0 0.05 0"/>
            <geometry>
                <box size="0.11 0.2 0.32"/>
            </geometry>
        </collision>
    </link>

    <gazebo reference="torso">
        <material>Gazebo/White</material>
        <static>true</static>
    </gazebo>


    <!--MODEL PARAMETERS-->
    <xacro:property name="damping" value="0.1"/>
    <xacro:property name="friction" value="0.1"/>
    <xacro:property name="robot_config" value="$(arg robot_config)"/>

    <xacro:if value="${robot_config == 'full_kit'}">
        <xacro:property name="use_right_arm" value="true"/>
        <xacro:property name="use_left_arm" value="true"/>
        <xacro:property name="use_head" value="true"/>
        <xacro:property name="use_orbita" value="false"/>
    </xacro:if>

    <xacro:if value="${robot_config == 'starter_kit_left'}">
        <xacro:property name="use_right_arm" value="false"/>
        <xacro:property name="use_left_arm" value="true"/>
        <xacro:property name="use_head" value="true"/>
        <xacro:property name="use_orbita" value="false"/>
    </xacro:if>

    <xacro:if value="${robot_config == 'starter_kit_right'}">
        <xacro:property name="use_right_arm" value="true"/>
        <xacro:property name="use_left_arm" value="false"/>
        <xacro:property name="use_head" value="true"/>
        <xacro:property name="use_orbita" value="false"/>
    </xacro:if>

    <xacro:if value="${robot_config == 'headless'}">
        <xacro:property name="use_right_arm" value="true"/>
        <xacro:property name="use_left_arm" value="true"/>
        <xacro:property name="use_head" value="false"/>
        <xacro:property name="use_orbita" value="false"/>
    </xacro:if>

    <xacro:if value="${robot_config == 'mini'}">
        <xacro:property name="use_right_arm" value="false"/>
        <xacro:property name="use_left_arm" value="false"/>
        <xacro:property name="use_head" value="true"/>
        <xacro:property name="use_orbita" value="false"/>
    </xacro:if>

    <xacro:if value="${robot_config == 'starter_kit_right_no_head'}">
        <xacro:property name="use_right_arm" value="true"/>
        <xacro:property name="use_left_arm" value="false"/>
        <xacro:property name="use_head" value="false"/>
        <xacro:property name="use_orbita" value="true"/>
    </xacro:if>

<<<<<<< HEAD
    <xacro:if value="${robot_config == 'right_arm'}">
        <xacro:property name="use_right_arm" value="true"/>
        <xacro:property name="use_left_arm" value="false"/>
        <xacro:property name="use_head" value="false"/>
        <xacro:property name="use_orbita" value="false"/>
=======
    <xacro:if value="${robot_config == 'orbita'}">
        <xacro:property name="use_right_arm" value="false"/>
        <xacro:property name="use_left_arm" value="false"/>
        <xacro:property name="use_head" value="false"/>
        <xacro:property name="use_orbita" value="true"/>
>>>>>>> 27c1108e
    </xacro:if>

    <xacro:if value="${use_right_arm}">
        <!-- RIGHT ARM-->
        <xacro:arm
                prefix="r" parent="torso" side="right"
                damping="${damping}" friction="${friction}"
                serial_port="/dev/usb2ax_right_arm"
                mx_ids="10, 11, 12, 13, 14, 15, 16, 17"
                offsets="1.57, 1.57, 0.0, 0.0, 0.0, 0.0, 0.0, 0.0"
                is_direct="0.0, 0.0, 0.0, 0.0, 0.0, 0.0, 0.0, 1.0"
                reductions="1.0, 1.0, 1.0, 1.0, 1.0, 1.0, 1.0, -2.0"
                force_sensor_id="40"
                fan_id="41"
        />
    </xacro:if>

    <xacro:if value="${use_left_arm}">
        <!-- LEFT ARM-->
        <xacro:arm
                prefix="l" parent="torso" side="left"
                damping="${damping}" friction="${friction}"
                serial_port="/dev/usb2ax_left_arm"
                mx_ids="20, 21, 22, 23, 24, 25, 26, 27"
                offsets="1.57, -1.57, 0.0, 0.0, 0.0, 0.0, 0.0, 0.0"
                is_direct="1.0, 0.0, 0.0, 0.0, 0.0, 0.0, 0.0, 1.0"
                reductions="1.0, 1.0, 1.0, 1.0, 1.0, 1.0, 1.0, -2.0"
                force_sensor_id="50"
                fan_id="51"
        />
    </xacro:if>

    <xacro:if value="${use_head}">
        <!-- HEAD-->
        <xacro:head
                parent="torso"
                damping="${damping}" friction="${friction}"

                neck_orbita_serial_port="/dev/orbita_neck"
                neck_orbita_id="70"
                neck_orbita_alpha="0.9424777960769379"
                neck_orbita_hardware_zero="$(arg orbita_hardware_zero)"
                neck_orbita_reduction="4.26666667"

                head_serial_port="/dev/usb2ax_head"
                head_xl320_ids="30, 31"
                head_xl320_offsets="0.0, 0.0"
                head_xl320_is_direct="1.0, 1.0"
                head_xl320_reductions="1.0, 1.0"
                head_fan_id="60"
        />
    </xacro:if>

    <xacro:if value="${use_orbita}">
        <!-- NO HEAD CASE - ONLY ORBITA IS REQUIRED -->
        <xacro:orbita
                parent="torso"
                damping="${damping}" friction="${friction}"

                neck_orbita_serial_port="/dev/orbita_neck"
                neck_orbita_id="70"
                neck_orbita_alpha="0.9424777960769379"
                neck_orbita_hardware_zero="$(arg orbita_hardware_zero)"
                neck_orbita_reduction="4.26666667"
        />
    </xacro:if>

    <xacro:if value="$(arg use_gazebo)">
        <gazebo>
            <plugin name="gazebo_ros2_control" filename="libgazebo_ros2_control.so">
                <parameters>$(find reachy_bringup)/config/reachy_${robot_config}_controllers.yaml</parameters>
                <robotNamespace>/reachy</robotNamespace>
            </plugin>
        </gazebo>
    </xacro:if>
</robot><|MERGE_RESOLUTION|>--- conflicted
+++ resolved
@@ -91,19 +91,23 @@
         <xacro:property name="use_orbita" value="true"/>
     </xacro:if>
 
-<<<<<<< HEAD
+    <xacro:if value="${robot_config == 'left_arm'}">
+        <xacro:property name="use_right_arm" value="false"/>
+        <xacro:property name="use_left_arm" value="true"/>
+        <xacro:property name="use_head" value="false"/>
+        <xacro:property name="use_orbita" value="false"/>
+
     <xacro:if value="${robot_config == 'right_arm'}">
         <xacro:property name="use_right_arm" value="true"/>
         <xacro:property name="use_left_arm" value="false"/>
         <xacro:property name="use_head" value="false"/>
         <xacro:property name="use_orbita" value="false"/>
-=======
+
     <xacro:if value="${robot_config == 'orbita'}">
         <xacro:property name="use_right_arm" value="false"/>
         <xacro:property name="use_left_arm" value="false"/>
         <xacro:property name="use_head" value="false"/>
         <xacro:property name="use_orbita" value="true"/>
->>>>>>> 27c1108e
     </xacro:if>
 
     <xacro:if value="${use_right_arm}">
