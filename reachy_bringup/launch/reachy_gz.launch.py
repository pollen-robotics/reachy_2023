from launch import LaunchDescription, LaunchContext
from launch.actions import DeclareLaunchArgument, RegisterEventHandler, IncludeLaunchDescription, TimerAction
from launch.conditions import IfCondition
from launch.event_handlers import OnProcessExit
from launch.substitutions import Command, FindExecutable, LaunchConfiguration, PathJoinSubstitution, PythonExpression
from launch_ros.descriptions import ParameterValue
from launch_ros.actions import Node, SetUseSimTime
from launch_ros.substitutions import FindPackageShare
from launch.launch_description_sources import PythonLaunchDescriptionSource

<<<<<<< HEAD
def generate_launch_description():
    controllers_file_arg = DeclareLaunchArgument(
        'controllers_file',
        default_value=['reachy_controllers.yaml'],
        description='YAML file with the controllers configuration.',
    )
    controllers_file = LaunchConfiguration('controllers_file')
=======

def get_reachy_config():
    import yaml
    import os
    config_file = os.path.expanduser('~/.reachy.yaml')
    with open(config_file) as f:
        config = yaml.load(f, Loader=yaml.FullLoader)
        return config

robot_config = get_reachy_config()["model"]
>>>>>>> 3181f111


def generate_launch_description():
    start_rviz_arg = DeclareLaunchArgument(
        'start_rviz',
        default_value='false',
        description='Start RViz2 automatically with this launch file.',
    )
    start_rviz = LaunchConfiguration('start_rviz')

    arguments = [
        start_rviz_arg,
    ]

    robot_description_content = Command(
        [
            PathJoinSubstitution([FindExecutable(name='xacro')]),
            ' ',
            PathJoinSubstitution(
                [FindPackageShare('reachy_description'), 'urdf', 'reachy.urdf.xacro']
            ),
            ' ',
            'use_fake_hardware:=true use_gazebo:=true depth_camera:=false',
            ' ',
            f'robot_config:={robot_config}',
            ' ',
        ]
    )

    robot_description = {
        'robot_description': ParameterValue(robot_description_content, value_type=str),
    }

    robot_controllers = PathJoinSubstitution(
        [
            FindPackageShare('reachy_bringup'),
            'config',
            controllers_file,
        ]
    )

    rviz_config_file = PathJoinSubstitution(
        [FindPackageShare('reachy_description'), 'config', 'reachy.rviz']
    )


    
    robot_state_publisher_node = Node(
        package='robot_state_publisher',
        executable='robot_state_publisher',
        output='both',
        parameters=[robot_description],
    )

    rviz_node = Node(
        package='rviz2',
        executable='rviz2',
        name='rviz2',
        output='log',
        arguments=['-d', rviz_config_file],
        condition=IfCondition(start_rviz),
    )



    gazebo_state_broadcaster_params = PathJoinSubstitution(
        [FindPackageShare('reachy_gazebo'), 'config', 'gz_state_broadcaster_params.yaml']
    )

    joint_state_broadcaster_spawner = Node(
        package='controller_manager',
        executable='spawner',
        arguments=['joint_state_broadcaster', '-p',gazebo_state_broadcaster_params,'--controller-manager', '/controller_manager'],
    )

    
    

    neck_forward_position_controller_spawner = Node(
        package='controller_manager',
        executable='spawner',
        arguments=['neck_forward_position_controller', '-c', '/controller_manager'],
    )

    r_arm_forward_position_controller_spawner = Node(
        package='controller_manager',
        executable='spawner',
        arguments=['r_arm_forward_position_controller', '-c', '/controller_manager'],
        condition=IfCondition(
            PythonExpression(
                ["'", f'{robot_config}', "' == 'full_kit' or '", f'{robot_config}', "' == 'starter_kit_right'"]
            )
        ),
    )

    l_arm_forward_position_controller_spawner = Node(
        package='controller_manager',
        executable='spawner',
        arguments=['l_arm_forward_position_controller', '-c', '/controller_manager'],
        condition=IfCondition(
            PythonExpression(
                ["'", f'{robot_config}', "' == 'full_kit' or '", f'{robot_config}', "' == 'starter_kit_left'"]
            )
        ),
    )

    antenna_forward_position_controller_spawner = Node(
        package='controller_manager',
        executable='spawner',
        arguments=['antenna_forward_position_controller', '-c', '/controller_manager'],
    )

    gripper_forward_position_controller_spawner = Node(
        package='controller_manager',
        executable='spawner',
        arguments=['gripper_forward_position_controller', '-c', '/controller_manager'],
    )

    forward_torque_controller_spawner = Node(
        package='controller_manager',
        executable='spawner',
        arguments=['forward_torque_controller', '-c', '/controller_manager'],
    )

    forward_torque_limit_controller_spawner = Node(
        package='controller_manager',
        executable='spawner',
        arguments=['forward_torque_limit_controller', '-c', '/controller_manager'],
    )

    forward_speed_limit_controller_spawner = Node(
        package='controller_manager',
        executable='spawner',
        arguments=['forward_speed_limit_controller', '-c', '/controller_manager'],
    )

    pid_controller_spawner = Node(
        package='controller_manager',
        executable='spawner',
        arguments=['pid_controller', '-c', '/controller_manager'],
    )

    forward_fan_controller_spawner = Node(
        package='controller_manager',
        executable='spawner',
        arguments=['forward_fan_controller', '-c', '/controller_manager'],
    )

    delay_rviz_after_joint_state_broadcaster_spawner = RegisterEventHandler(
        event_handler=OnProcessExit(
            target_action=joint_state_broadcaster_spawner,
            on_exit=[rviz_node],
        ),
    )

    gazebo_node = IncludeLaunchDescription(
        PythonLaunchDescriptionSource([
                FindPackageShare("reachy_gazebo"), '/launch', '/gazebo.launch.py'])
    )
    #For Gazebo simulation, we should not launch the controller manager (Gazebo does its own stuff)

    delay_robot_controller_spawner_after_joint_state_broadcaster_spawner = RegisterEventHandler(
        event_handler=OnProcessExit(
            target_action=joint_state_broadcaster_spawner,
            on_exit=[
                neck_forward_position_controller_spawner,
                r_arm_forward_position_controller_spawner,
                l_arm_forward_position_controller_spawner,
                antenna_forward_position_controller_spawner,
                gripper_forward_position_controller_spawner,
                forward_torque_controller_spawner,
                forward_speed_limit_controller_spawner,
                forward_torque_limit_controller_spawner,
                pid_controller_spawner,
                forward_fan_controller_spawner,
            ],
        ),
    )

    kinematics_node = Node(
        package='reachy_kdl_kinematics',
        executable='reachy_kdl_kinematics',
    )

    gripper_safe_controller_node = Node(
        package='gripper_safe_controller',
        executable='gripper_safe_controller',
        arguments=['--controllers-file', robot_controllers]
    )

    return LaunchDescription(arguments + [
        SetUseSimTime(True), #does not seem to work...
        robot_state_publisher_node,
        gazebo_node,
        joint_state_broadcaster_spawner,
        delay_rviz_after_joint_state_broadcaster_spawner,
        delay_robot_controller_spawner_after_joint_state_broadcaster_spawner,
        kinematics_node,
        gripper_safe_controller_node,
    ])<|MERGE_RESOLUTION|>--- conflicted
+++ resolved
@@ -8,15 +8,6 @@
 from launch_ros.substitutions import FindPackageShare
 from launch.launch_description_sources import PythonLaunchDescriptionSource
 
-<<<<<<< HEAD
-def generate_launch_description():
-    controllers_file_arg = DeclareLaunchArgument(
-        'controllers_file',
-        default_value=['reachy_controllers.yaml'],
-        description='YAML file with the controllers configuration.',
-    )
-    controllers_file = LaunchConfiguration('controllers_file')
-=======
 
 def get_reachy_config():
     import yaml
@@ -27,7 +18,6 @@
         return config
 
 robot_config = get_reachy_config()["model"]
->>>>>>> 3181f111
 
 
 def generate_launch_description():
@@ -61,11 +51,20 @@
         'robot_description': ParameterValue(robot_description_content, value_type=str),
     }
 
+
     robot_controllers = PathJoinSubstitution(
         [
             FindPackageShare('reachy_bringup'),
             'config',
-            controllers_file,
+            f'reachy_{robot_config}_controllers.yaml',
+        ]
+    )
+
+    robot_controllers = PathJoinSubstitution(
+        [
+            FindPackageShare('reachy_bringup'),
+            'config',
+            robot_controllers,
         ]
     )
 
