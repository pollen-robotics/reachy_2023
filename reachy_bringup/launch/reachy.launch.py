--- conflicted
+++ resolved
@@ -203,18 +203,16 @@
         ),
     )
 
-<<<<<<< HEAD
     kinematics_node = LifecycleNode(
         name='kinematics',
         namespace='',
         package='reachy_kdl_kinematics',
         executable='reachy_kdl_kinematics',
-=======
+    )
     dynamic_state_router_node = Node(
         package='dynamic_state_router',
         executable='dynamic_state_router',
         arguments=[robot_controllers],
->>>>>>> 015feed7
     )
 
     gazebo_node = IncludeLaunchDescription(
@@ -281,14 +279,9 @@
         delay_rviz_after_joint_state_broadcaster_spawner,
         delay_robot_controller_spawner_after_joint_state_broadcaster_spawner,
         gripper_safe_controller_node,
-<<<<<<< HEAD
         delay_sdk_server_after_kinematics,
         sdk_camera_server_node
-=======
-        sdk_server,
-        sdk_camera_server,
         dynamic_state_router_node,
->>>>>>> 015feed7
     ]
 
 
