from launch import LaunchDescription, LaunchContext
from launch.actions import DeclareLaunchArgument, RegisterEventHandler, IncludeLaunchDescription, TimerAction, \
    OpaqueFunction, LogInfo, SetEnvironmentVariable
from launch.conditions import IfCondition
from launch.event_handlers import OnProcessExit, OnProcessStart, OnExecutionComplete
from launch.substitutions import Command, FindExecutable, LaunchConfiguration, PathJoinSubstitution, PythonExpression
from launch_ros.descriptions import ParameterValue
from launch_ros.actions import Node, SetUseSimTime, LifecycleNode
from launch_ros.event_handlers import OnStateTransition
from launch_ros.substitutions import FindPackageShare
from launch.launch_description_sources import PythonLaunchDescriptionSource
import yaml
import os

FULL_KIT, STARTER_KIT_RIGHT, STARTER_KIT_LEFT, HEADLESS, MINI = 'full_kit', 'starter_kit_right', 'starter_kit_left', 'headless', 'mini'
<<<<<<< HEAD
=======
STARTER_KIT_RIGHT_NO_HEAD = 'starter_kit_right_no_head'

>>>>>>> b852ccfa
REACHY_CONFIG_MODEL = "model"
REACHY_CONFIG_NECK_ORBITA_ZERO = "neck_orbita_zero"
REACHY_CONFIG_TOP = "top"
REACHY_CONFIG_BOTTOM = "bottom"
REACHY_CONFIG_MIDDLE = "middle"


# Before launching each node, scan the usb2ax to check if there are any missing motors
from reachy_utils.discovery import get_missing_motors_reachy
get_missing_motors_reachy(check_service=False)


class ReachyConfig:
    def __init__(self, config_file_path='~/.reachy.yaml'):

        config_file = os.path.expanduser(config_file_path)
        with open(config_file) as f:
            config = yaml.load(f, Loader=yaml.FullLoader)

            # Robot model
<<<<<<< HEAD
            if config[REACHY_CONFIG_MODEL] in [FULL_KIT, STARTER_KIT_RIGHT, STARTER_KIT_LEFT, HEADLESS, MINI]:
                self.model = config[REACHY_CONFIG_MODEL]
            else:
                raise ValueError('Bad robot model "{}". Expected values are {}'.format(
                    config[REACHY_CONFIG_MODEL], [FULL_KIT, STARTER_KIT_RIGHT, STARTER_KIT_LEFT, HEADLESS, MINI]))
=======
            if config[REACHY_CONFIG_MODEL] in [FULL_KIT, STARTER_KIT_RIGHT, STARTER_KIT_LEFT, HEADLESS, MINI, STARTER_KIT_RIGHT_NO_HEAD]:
                self.model = config[REACHY_CONFIG_MODEL]
            else:
                raise ValueError('Bad robot model "{}". Expected values are {}'.format(
                    config[REACHY_CONFIG_MODEL],[FULL_KIT, STARTER_KIT_RIGHT, STARTER_KIT_LEFT, HEADLESS, MINI, STARTER_KIT_RIGHT_NO_HEAD]))
>>>>>>> b852ccfa

            # orbita zero
            try:
                self.neck_orbita_zero_top = config[REACHY_CONFIG_NECK_ORBITA_ZERO][REACHY_CONFIG_TOP]
                self.neck_orbita_zero_middle = config[REACHY_CONFIG_NECK_ORBITA_ZERO][REACHY_CONFIG_MIDDLE]
                self.neck_orbita_zero_bottom = config[REACHY_CONFIG_NECK_ORBITA_ZERO][REACHY_CONFIG_BOTTOM]
            except KeyError as e:
                raise KeyError("neck_orbita_zero key not found :: {}".format(e))

    def __str__(self):
        return "robot_model".ljust(25, ' ') + "{}\n".format(self.model) + \
            "neck_orbita_zero_top".ljust(25, ' ') + "{}\n".format(self.neck_orbita_zero_top) + \
            "neck_orbita_zero_middle".ljust(25, ' ') + "{}\n".format(self.neck_orbita_zero_middle) + \
            "neck_orbita_zero_bottom".ljust(25, ' ') + "{}\n".format(self.neck_orbita_zero_bottom)


def launch_setup(context, *args, **kwargs):
    # perform(context) returns arg as a string, hence the conversion
    # var_rl is a ROS launch type object
    # var_py is a converted version, python friendly
    start_rviz_rl = LaunchConfiguration('start_rviz')
    start_rviz_py = start_rviz_rl.perform(context)
    fake_rl = LaunchConfiguration('fake')
    fake_py = fake_rl.perform(context) == 'true'
    gazebo_rl = LaunchConfiguration('gazebo')
    gazebo_py = gazebo_rl.perform(context) == 'true'
    start_sdk_server_rl = LaunchConfiguration('start_sdk_server')
    start_sdk_server_py = start_sdk_server_rl.perform(context) == 'true'

    # Robot config
    reachy_config = ReachyConfig()
    LogInfo(msg="Reachy config : \n{}".format(reachy_config)).execute(context=context)

    robot_description_content = Command(
        [
            PathJoinSubstitution([FindExecutable(name='xacro')]),
            ' ',
            PathJoinSubstitution(
                [FindPackageShare('reachy_description'), 'urdf', 'reachy.urdf.xacro']
            ),
            *((' ', 'use_fake_hardware:=true', ' ') if fake_py else
              (' ', 'use_fake_hardware:=true use_gazebo:=true depth_camera:=true', ' ') if gazebo_py else
              (' ',)),
            f'robot_config:={reachy_config.model}',
            ' ',
            'orbita_hardware_zero:="{}, {}, {}"'.format(
                reachy_config.neck_orbita_zero_top,
                reachy_config.neck_orbita_zero_middle,
                reachy_config.neck_orbita_zero_bottom),
            ' ',
        ]
    )  # To be cleaned on issue #92
    # print(robot_description_content.perform(context=context))

    robot_description = {
        'robot_description': ParameterValue(robot_description_content, value_type=str),
    }

    robot_controllers = PathJoinSubstitution(
        [
            FindPackageShare('reachy_bringup'),
            'config',
            f'reachy_{reachy_config.model}_controllers.yaml',
        ]
    )

    rviz_config_file = PathJoinSubstitution(
        [FindPackageShare('reachy_description'), 'config', f'{start_rviz_py}.rviz' if start_rviz_py != 'true' else 'reachy.rviz']
        # [FindPackageShare('reachy_description'), 'config', 'reachy.rviz']
    )

    control_node = Node(
        package='controller_manager',
        executable='ros2_control_node',
        parameters=[robot_description, robot_controllers],
        output='screen',
    )

    sdk_server_node = Node(
        package='reachy_sdk_server',
        executable='reachy_sdk_server',
        output='both',
        arguments=[reachy_config.model],
        condition=IfCondition(start_sdk_server_rl),
    )

    camera_publisher_node = Node(
        package='camera_controllers',
        executable='camera_publisher',
        output='both',
        condition=IfCondition(
            PythonExpression(
                f"not {fake_py} and not {gazebo_py} and '{reachy_config.model}' not in ['{HEADLESS}', '{STARTER_KIT_RIGHT_NO_HEAD}']"
            )),
    )

    camera_focus_node = Node(
        package='camera_controllers',
        executable='camera_focus',
        output='both',
        condition=IfCondition(
            PythonExpression(
                f"not {fake_py} and not {gazebo_py} and '{reachy_config.model}' not in ['{HEADLESS}', '{STARTER_KIT_RIGHT_NO_HEAD}']"
            )),
    )

    camera_zoom_node = Node(
        package='camera_controllers',
        executable='camera_zoom_service',
        output='both',
        condition=IfCondition(
            PythonExpression(
                f"not {fake_py} and not {gazebo_py} and '{reachy_config.model}' not in ['{HEADLESS}', '{STARTER_KIT_RIGHT_NO_HEAD}']"
            )),
    )

    sdk_camera_server_node = Node(
        package='reachy_sdk_server',
        executable='camera_server',
        output='both',
        condition=IfCondition(PythonExpression(
<<<<<<< HEAD
                f"{start_sdk_server_py} and '{reachy_config.model}' != '{HEADLESS}' "
        )),
=======
                f"{start_sdk_server_py} and '{reachy_config.model}' not in ['{HEADLESS}', '{STARTER_KIT_RIGHT_NO_HEAD}']"
            )),
>>>>>>> b852ccfa
    )

    robot_state_publisher_node = Node(
        package='robot_state_publisher',
        executable='robot_state_publisher',
        output='both',
        parameters=[robot_description],
    )

    rviz_node = Node(
        package='rviz2',
        executable='rviz2',
        name='rviz2',
        output='log',
        arguments=['-d', rviz_config_file],
        condition=IfCondition(PythonExpression(f"'{start_rviz_py}' != 'false'"))
    )

    gazebo_state_broadcaster_params = PathJoinSubstitution(
        [FindPackageShare('reachy_gazebo'), 'config', 'gz_state_broadcaster_params.yaml']
    )

    joint_state_broadcaster_spawner = Node(
        package='controller_manager',
        executable='spawner',
        arguments=[*(('joint_state_broadcaster', '-p', gazebo_state_broadcaster_params) if gazebo_py else
                     ('joint_state_broadcaster',)),
                   '--controller-manager',
                   '/controller_manager'],
    )

    neck_forward_position_controller_spawner = Node(
        package='controller_manager',
        executable='spawner',
        arguments=['neck_forward_position_controller', '-c', '/controller_manager'],
        condition=IfCondition(
            PythonExpression(
                f"'{reachy_config.model}' != '{HEADLESS}'")
        )
    )

    r_arm_forward_position_controller_spawner = Node(
        package='controller_manager',
        executable='spawner',
        arguments=['r_arm_forward_position_controller', '-c', '/controller_manager'],
        condition=IfCondition(
            PythonExpression(
<<<<<<< HEAD
                f"'{reachy_config.model}' != '{STARTER_KIT_RIGHT}' and '{reachy_config.model}' != '{MINI}'")
=======
                f"'{reachy_config.model}' in ['{STARTER_KIT_RIGHT}', '{FULL_KIT}', '{HEADLESS}', '{STARTER_KIT_RIGHT_NO_HEAD}']")
>>>>>>> b852ccfa
        )
    )

    l_arm_forward_position_controller_spawner = Node(
        package='controller_manager',
        executable='spawner',
        arguments=['l_arm_forward_position_controller', '-c', '/controller_manager'],
        condition=IfCondition(
            PythonExpression(
<<<<<<< HEAD
                f"'{reachy_config.model}' != '{STARTER_KIT_RIGHT}' and '{reachy_config.model}' != '{MINI}'")
=======
                f"'{reachy_config.model}' in ['{STARTER_KIT_LEFT}', '{FULL_KIT}', '{HEADLESS}']")
>>>>>>> b852ccfa
        ),
    )

    antenna_forward_position_controller_spawner = Node(
        package='controller_manager',
        executable='spawner',
        arguments=['antenna_forward_position_controller', '-c', '/controller_manager'],
        condition=IfCondition(
            PythonExpression(
                f"'{reachy_config.model}' not in ['{HEADLESS}', '{STARTER_KIT_RIGHT_NO_HEAD}']")
        )
    )

    gripper_forward_position_controller_spawner = Node(
        package='controller_manager',
        executable='spawner',
        arguments=['gripper_forward_position_controller', '-c', '/controller_manager'],
        condition=IfCondition(
            PythonExpression(
                f"'{reachy_config.model}' != '{MINI}'")
        ),
    )

    forward_torque_controller_spawner = Node(
        package='controller_manager',
        executable='spawner',
        arguments=['forward_torque_controller', '-c', '/controller_manager'],
    )

    forward_torque_limit_controller_spawner = Node(
        package='controller_manager',
        executable='spawner',
        arguments=['forward_torque_limit_controller', '-c', '/controller_manager'],
    )

    forward_speed_limit_controller_spawner = Node(
        package='controller_manager',
        executable='spawner',
        arguments=['forward_speed_limit_controller', '-c', '/controller_manager'],
    )

    forward_pid_controller_spawner = Node(
        package='controller_manager',
        executable='spawner',
        arguments=['forward_pid_controller', '-c', '/controller_manager'],
    )

    forward_fan_controller_spawner = Node(
        package='controller_manager',
        executable='spawner',
        arguments=['forward_fan_controller', '-c', '/controller_manager'],
    )

    fan_controller_spawner = Node(
        package='fans_controller',
        executable='fans_controller',
    )

    delay_rviz_after_joint_state_broadcaster_spawner = RegisterEventHandler(
        event_handler=OnProcessExit(
            target_action=joint_state_broadcaster_spawner,
            on_exit=[rviz_node],
        ),
    )

    kinematics_node = LifecycleNode(
        name='kinematics',
        namespace='',
        package='reachy_kdl_kinematics',
        executable='reachy_kdl_kinematics',
    )

    dynamic_state_router_node = Node(
        package='dynamic_state_router',
        executable='dynamic_state_router',
        arguments=[robot_controllers],
    )

    gazebo_node = IncludeLaunchDescription(
        PythonLaunchDescriptionSource([
            FindPackageShare("reachy_gazebo"), '/launch', '/gazebo.launch.py']),
        launch_arguments={'robot_config': f'{reachy_config.model}'}.items()
    )
    # For Gazebo simulation, we should not launch the controller manager (Gazebo does its own stuff)

    delay_robot_controller_spawner_after_joint_state_broadcaster_spawner = RegisterEventHandler(
        event_handler=OnProcessExit(
            target_action=joint_state_broadcaster_spawner,
            on_exit=[
                neck_forward_position_controller_spawner,
                r_arm_forward_position_controller_spawner,
                l_arm_forward_position_controller_spawner,
                antenna_forward_position_controller_spawner,
                gripper_forward_position_controller_spawner,
                forward_torque_controller_spawner,
                forward_torque_limit_controller_spawner,
                forward_speed_limit_controller_spawner,
                forward_pid_controller_spawner,
                forward_fan_controller_spawner,
                fan_controller_spawner,
                kinematics_node
            ],
        ),
    )

    delay_sdk_server_after_kinematics = RegisterEventHandler(
        event_handler=OnStateTransition(
            target_lifecycle_node=kinematics_node, goal_state='inactive',
            entities=[sdk_server_node],
        )
    )

    gripper_safe_controller_node = Node(
        package='gripper_safe_controller',
        executable='gripper_safe_controller',
        arguments=['--controllers-file', robot_controllers],
        condition=IfCondition(
                    PythonExpression(
                        f"'{reachy_config.model}' != '{MINI}'")
        ),
    )

    fake_camera_node = Node(
        package='reachy_fake',
        executable='fake_camera',
        condition=IfCondition(fake_rl),
    )

    fake_zoom_node = Node(
        package='reachy_fake',
        executable='fake_zoom',
        condition=IfCondition(
            PythonExpression(f"{fake_py} or {gazebo_py}"),
        ),
    )

    return [
        *((control_node,) if not gazebo_py else
          (SetUseSimTime(True),  # does not seem to work...
           gazebo_node)),
        fake_camera_node,
        fake_zoom_node,
        robot_state_publisher_node,
        joint_state_broadcaster_spawner,
        delay_rviz_after_joint_state_broadcaster_spawner,
        delay_robot_controller_spawner_after_joint_state_broadcaster_spawner,
        gripper_safe_controller_node,
        delay_sdk_server_after_kinematics,
        camera_publisher_node,
        camera_focus_node,
        camera_zoom_node,
        sdk_camera_server_node,
        dynamic_state_router_node,
    ]


def generate_launch_description():
    # for each file, if it is a .rviz file, add it to the list of choices without the .rviz extension
    rviz_config_choices = []
    for file in os.listdir(os.path.dirname(os.path.realpath(__file__)) + "/../../reachy_description/config"):
        if file.endswith(".rviz"):
            rviz_config_choices.append(file[:-5])

    return LaunchDescription([
        # Needed by camera publisher - See: https://github.com/ros2/rosidl_python/issues/79
        SetEnvironmentVariable('PYTHONOPTIMIZE', '1'),
        DeclareLaunchArgument(
            'fake',
            default_value='false',
            description='Start on fake_reachy mode with this launch file.',
            choices=['true', 'false']
        ),
        DeclareLaunchArgument(
            'gazebo',
            default_value='false',
            description='Start a fake_hardware with gazebo as simulation tool.',
            choices=['true', 'false']
        ),
        DeclareLaunchArgument(
            'start_sdk_server',
            default_value='false',
            description='Start sdk_server along with reachy nodes with this launch file.',
            choices=['true', 'false']
        ),
        DeclareLaunchArgument(
            'start_rviz',
            default_value='false',
            description='Start RViz2 automatically with this launch file.',
            choices=['true', 'false', *rviz_config_choices]
        ),
        OpaqueFunction(function=launch_setup)
    ])

# TODO use a OnProcessIO to check whether every node has sent its 'OK' message and log accordingly ?<|MERGE_RESOLUTION|>--- conflicted
+++ resolved
@@ -13,11 +13,7 @@
 import os
 
 FULL_KIT, STARTER_KIT_RIGHT, STARTER_KIT_LEFT, HEADLESS, MINI = 'full_kit', 'starter_kit_right', 'starter_kit_left', 'headless', 'mini'
-<<<<<<< HEAD
-=======
 STARTER_KIT_RIGHT_NO_HEAD = 'starter_kit_right_no_head'
-
->>>>>>> b852ccfa
 REACHY_CONFIG_MODEL = "model"
 REACHY_CONFIG_NECK_ORBITA_ZERO = "neck_orbita_zero"
 REACHY_CONFIG_TOP = "top"
@@ -38,19 +34,11 @@
             config = yaml.load(f, Loader=yaml.FullLoader)
 
             # Robot model
-<<<<<<< HEAD
-            if config[REACHY_CONFIG_MODEL] in [FULL_KIT, STARTER_KIT_RIGHT, STARTER_KIT_LEFT, HEADLESS, MINI]:
-                self.model = config[REACHY_CONFIG_MODEL]
-            else:
-                raise ValueError('Bad robot model "{}". Expected values are {}'.format(
-                    config[REACHY_CONFIG_MODEL], [FULL_KIT, STARTER_KIT_RIGHT, STARTER_KIT_LEFT, HEADLESS, MINI]))
-=======
             if config[REACHY_CONFIG_MODEL] in [FULL_KIT, STARTER_KIT_RIGHT, STARTER_KIT_LEFT, HEADLESS, MINI, STARTER_KIT_RIGHT_NO_HEAD]:
                 self.model = config[REACHY_CONFIG_MODEL]
             else:
                 raise ValueError('Bad robot model "{}". Expected values are {}'.format(
                     config[REACHY_CONFIG_MODEL],[FULL_KIT, STARTER_KIT_RIGHT, STARTER_KIT_LEFT, HEADLESS, MINI, STARTER_KIT_RIGHT_NO_HEAD]))
->>>>>>> b852ccfa
 
             # orbita zero
             try:
@@ -172,13 +160,8 @@
         executable='camera_server',
         output='both',
         condition=IfCondition(PythonExpression(
-<<<<<<< HEAD
-                f"{start_sdk_server_py} and '{reachy_config.model}' != '{HEADLESS}' "
-        )),
-=======
                 f"{start_sdk_server_py} and '{reachy_config.model}' not in ['{HEADLESS}', '{STARTER_KIT_RIGHT_NO_HEAD}']"
             )),
->>>>>>> b852ccfa
     )
 
     robot_state_publisher_node = Node(
@@ -226,11 +209,7 @@
         arguments=['r_arm_forward_position_controller', '-c', '/controller_manager'],
         condition=IfCondition(
             PythonExpression(
-<<<<<<< HEAD
-                f"'{reachy_config.model}' != '{STARTER_KIT_RIGHT}' and '{reachy_config.model}' != '{MINI}'")
-=======
                 f"'{reachy_config.model}' in ['{STARTER_KIT_RIGHT}', '{FULL_KIT}', '{HEADLESS}', '{STARTER_KIT_RIGHT_NO_HEAD}']")
->>>>>>> b852ccfa
         )
     )
 
@@ -240,11 +219,7 @@
         arguments=['l_arm_forward_position_controller', '-c', '/controller_manager'],
         condition=IfCondition(
             PythonExpression(
-<<<<<<< HEAD
-                f"'{reachy_config.model}' != '{STARTER_KIT_RIGHT}' and '{reachy_config.model}' != '{MINI}'")
-=======
                 f"'{reachy_config.model}' in ['{STARTER_KIT_LEFT}', '{FULL_KIT}', '{HEADLESS}']")
->>>>>>> b852ccfa
         ),
     )
 
