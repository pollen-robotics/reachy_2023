--- conflicted
+++ resolved
@@ -11,11 +11,7 @@
 def generate_launch_description():
     controllers_file_arg = DeclareLaunchArgument(
         'controllers_file',
-<<<<<<< HEAD
-        default_value=['reachy_antenna_controllers.yaml'],
-=======
         default_value=['reachy_controllers.yaml'],
->>>>>>> 01662723
         description='YAML file with the controllers configuration.',
     )
     controllers_file = LaunchConfiguration('controllers_file')
@@ -141,15 +137,9 @@
             target_action=joint_state_broadcaster_spawner,
             on_exit=[
                 # neck_forward_position_controller_spawner,
-<<<<<<< HEAD
-                #r_arm_forward_position_controller_spawner,
-                # l_arm_forward_position_controller_spawner,
-                antenna_forward_position_controller_spawner,
-=======
                 r_arm_forward_position_controller_spawner,
                 l_arm_forward_position_controller_spawner,
-                # antenna_forward_position_controller_spawner,
->>>>>>> 01662723
+                antenna_forward_position_controller_spawner,
                 forward_torque_controller_spawner,
                 pid_controller_spawner,
                 forward_fan_controller_spawner,
@@ -161,6 +151,6 @@
         control_node,
         robot_state_publisher_node,
         joint_state_broadcaster_spawner,
-        # delay_rviz_after_joint_state_broadcaster_spawner,
+        delay_rviz_after_joint_state_broadcaster_spawner,
         delay_robot_controller_spawner_after_joint_state_broadcaster_spawner,
     ])