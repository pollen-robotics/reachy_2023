--- conflicted
+++ resolved
@@ -86,16 +86,6 @@
     # perform(context) returns arg as a string, hence the conversion
     # var_rl is a ROS launch type object
     # var_py is a converted version, python friendly
-<<<<<<< HEAD
-    start_rviz_rl = LaunchConfiguration('start_rviz')
-    start_rviz_py = start_rviz_rl.perform(context)
-    fake_rl = LaunchConfiguration('fake')
-    fake_py = fake_rl.perform(context) == 'true'
-    gazebo_rl = LaunchConfiguration('gazebo')
-    gazebo_py = gazebo_rl.perform(context) == 'true'
-    start_sdk_server_rl = LaunchConfiguration('start_sdk_server')
-    start_sdk_server_py = start_sdk_server_rl.perform(context) == 'true'
-=======
     start_rviz_rl = LaunchConfiguration("start_rviz")
     start_rviz_py = start_rviz_rl.perform(context)
     fake_rl = LaunchConfiguration("fake")
@@ -104,7 +94,6 @@
     gazebo_py = gazebo_rl.perform(context) == "true"
     start_sdk_server_rl = LaunchConfiguration("start_sdk_server")
     start_sdk_server_py = start_sdk_server_rl.perform(context) == "true"
->>>>>>> cb639d5b
 
     # Robot config
     reachy_config = ReachyConfig()
@@ -122,16 +111,8 @@
                 if gazebo_py
                 else (" ",)
             ),
-<<<<<<< HEAD
-            *((' ', 'use_fake_hardware:=true', ' ') if fake_py else
-              (' ', 'use_fake_hardware:=true use_gazebo:=true depth_camera:=true', ' ') if gazebo_py else
-              (' ',)),
-            f'robot_config:={reachy_config.model}',
-            ' ',
-=======
             f"robot_config:={reachy_config.model}",
             " ",
->>>>>>> cb639d5b
             'orbita_hardware_zero:="{}, {}, {}"'.format(
                 reachy_config.neck_orbita_zero_top, reachy_config.neck_orbita_zero_middle, reachy_config.neck_orbita_zero_bottom
             ),
@@ -153,15 +134,11 @@
     )
 
     rviz_config_file = PathJoinSubstitution(
-<<<<<<< HEAD
-        [FindPackageShare('reachy_description'), 'config', f'{start_rviz_py}.rviz' if start_rviz_py != 'true' else 'reachy.rviz']
-=======
         [
             FindPackageShare("reachy_description"),
             "config",
             f"{start_rviz_py}.rviz" if start_rviz_py != "true" else "reachy.rviz",
         ]
->>>>>>> cb639d5b
         # [FindPackageShare('reachy_description'), 'config', 'reachy.rviz']
     )
 
@@ -230,21 +207,12 @@
     )
 
     rviz_node = Node(
-<<<<<<< HEAD
-        package='rviz2',
-        executable='rviz2',
-        name='rviz2',
-        output='log',
-        arguments=['-d', rviz_config_file],
-        condition=IfCondition(PythonExpression(f"'{start_rviz_py}' != 'false'"))
-=======
         package="rviz2",
         executable="rviz2",
         name="rviz2",
         output="log",
         arguments=["-d", rviz_config_file],
         condition=IfCondition(PythonExpression(f"'{start_rviz_py}' != 'false'")),
->>>>>>> cb639d5b
     )
 
     gazebo_state_broadcaster_params = PathJoinSubstitution(
@@ -450,37 +418,6 @@
         if file.endswith(".rviz"):
             rviz_config_choices.append(file[:-5])
 
-<<<<<<< HEAD
-    return LaunchDescription([
-        # Needed by camera publisher - See: https://github.com/ros2/rosidl_python/issues/79
-        SetEnvironmentVariable('PYTHONOPTIMIZE', '1'),
-        DeclareLaunchArgument(
-            'fake',
-            default_value='false',
-            description='Start on fake_reachy mode with this launch file.',
-            choices=['true', 'false']
-        ),
-        DeclareLaunchArgument(
-            'gazebo',
-            default_value='false',
-            description='Start a fake_hardware with gazebo as simulation tool.',
-            choices=['true', 'false']
-        ),
-        DeclareLaunchArgument(
-            'start_sdk_server',
-            default_value='false',
-            description='Start sdk_server along with reachy nodes with this launch file.',
-            choices=['true', 'false']
-        ),
-        DeclareLaunchArgument(
-            'start_rviz',
-            default_value='false',
-            description='Start RViz2 automatically with this launch file.',
-            choices=['true', 'false', *rviz_config_choices]
-        ),
-        OpaqueFunction(function=launch_setup)
-    ])
-=======
     return LaunchDescription(
         [
             # Needed by camera publisher - See: https://github.com/ros2/rosidl_python/issues/79
@@ -513,6 +450,5 @@
         ]
     )
 
->>>>>>> cb639d5b
 
 # TODO use a OnProcessIO to check whether every node has sent its 'OK' message and log accordingly ?