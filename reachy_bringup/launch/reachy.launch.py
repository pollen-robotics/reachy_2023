--- conflicted
+++ resolved
@@ -30,7 +30,6 @@
 
 def launch_setup(context, *args, **kwargs):
     # perform(context) returns arg as a string, hence the conversion
-<<<<<<< HEAD
     # var_rl is a ROS launch type object
     # var_py is a converted version, python friendly
     start_rviz_rl = LaunchConfiguration('start_rviz')
@@ -41,20 +40,8 @@
     gazebo_py = gazebo_rl.perform(context) == 'true'
     start_sdk_server_rl = LaunchConfiguration('start_sdk_server')
     start_sdk_server_py = start_sdk_server_rl.perform(context) == 'true'
-=======
-    # var_rg is a ROS launch type object
-    # var is a converted version, python friendly
-    start_rviz_arg = LaunchConfiguration('start_rviz')
-    start_rviz = start_rviz_arg.perform(context) == 'true'
-    fake_arg = LaunchConfiguration('fake')
-    fake = fake_arg.perform(context) == 'true'
-    gazebo_arg = LaunchConfiguration('gazebo')
-    depth_camera_arg = LaunchConfiguration('depth_camera')
+    depth_camera_rl = LaunchConfiguration('depth_camera')
     depth_camera = depth_camera_arg.perform(context) == 'true'
-    gazebo = gazebo_arg.perform(context) == 'true'
-    start_sdk_server_arg = LaunchConfiguration('start_sdk_server')
-    start_sdk_server = start_sdk_server_arg.perform(context) == 'true'
->>>>>>> 1051c5bb
 
     # Robot model
     robot_model_rl = LaunchConfiguration('robot_model')
@@ -71,23 +58,23 @@
             PathJoinSubstitution(
                 [FindPackageShare('reachy_description'), 'urdf', 'reachy.urdf.xacro']
             ),
-<<<<<<< HEAD
-            *((' ', 'use_fake_hardware:=true', ' ') if fake_py else
+<< << << < HEAD
+            * ((' ', 'use_fake_hardware:=true', ' ') if fake_py else
               (' ', 'use_fake_hardware:=true use_gazebo:=true depth_camera:=false', ' ') if gazebo_py else
-=======
+== == == =
             *((' ', 'use_fake_hardware:=true', ' ') if fake else
               (' ', f'use_fake_hardware:=true use_gazebo:=true depth_camera:={depth_camera}', ' ') if gazebo else
->>>>>>> 1051c5bb
+>>>>>> > moveit2
               (' ',)),
             f'robot_config:={robot_model_py}',
             ' ',
         ]
     )
-    robot_description = {
+    robot_description={
         'robot_description': ParameterValue(robot_description_content, value_type=str),
     }
 
-    robot_controllers = PathJoinSubstitution(
+    robot_controllers=PathJoinSubstitution(
         [
             FindPackageShare('reachy_bringup'),
             'config',
@@ -95,18 +82,18 @@
         ]
     )
 
-    rviz_config_file = PathJoinSubstitution(
+    rviz_config_file=PathJoinSubstitution(
         [FindPackageShare('reachy_description'), 'config', 'reachy.rviz']
     )
 
-    control_node = Node(
+    control_node=Node(
         package='controller_manager',
         executable='ros2_control_node',
         parameters=[robot_description, robot_controllers],
         output='screen',
     )
 
-    sdk_server_node = Node(
+    sdk_server_node=Node(
         package='reachy_sdk_server',
         executable='reachy_sdk_server',
         output='both',
@@ -114,25 +101,25 @@
         condition=IfCondition(start_sdk_server_rl),
     )
 
-    sdk_camera_server_node = Node(
+    sdk_camera_server_node=Node(
         package='reachy_sdk_server',
         executable='camera_server',
         output='both',
-<<<<<<< HEAD
+<< << << < HEAD
         condition=IfCondition(start_sdk_server_rl),
-=======
+== == == =
         condition=IfCondition(start_sdk_server_arg),
->>>>>>> 1051c5bb
-    )
-
-    robot_state_publisher_node = Node(
+>>>>>> > moveit2
+    )
+
+    robot_state_publisher_node=Node(
         package='robot_state_publisher',
         executable='robot_state_publisher',
         output='both',
         parameters=[robot_description],
     )
 
-    rviz_node = Node(
+    rviz_node=Node(
         package='rviz2',
         executable='rviz2',
         name='rviz2',
@@ -141,11 +128,11 @@
         condition=IfCondition(start_rviz_rl),
     )
 
-    gazebo_state_broadcaster_params = PathJoinSubstitution(
+    gazebo_state_broadcaster_params=PathJoinSubstitution(
         [FindPackageShare('reachy_gazebo'), 'config', 'gz_state_broadcaster_params.yaml']
     )
 
-    joint_state_broadcaster_spawner = Node(
+    joint_state_broadcaster_spawner=Node(
         package='controller_manager',
         executable='spawner',
         arguments=[*(('joint_state_broadcaster', '-p', gazebo_state_broadcaster_params) if gazebo_py else
@@ -154,13 +141,13 @@
                    '/controller_manager'],
     )
 
-    neck_forward_position_controller_spawner = Node(
+    neck_forward_position_controller_spawner=Node(
         package='controller_manager',
         executable='spawner',
         arguments=['neck_forward_position_controller', '-c', '/controller_manager'],
     )
 
-    r_arm_forward_position_controller_spawner = Node(
+    r_arm_forward_position_controller_spawner=Node(
         package='controller_manager',
         executable='spawner',
         arguments=['r_arm_forward_position_controller', '-c', '/controller_manager'],
@@ -169,7 +156,7 @@
         )
     )
 
-    l_arm_forward_position_controller_spawner = Node(
+    l_arm_forward_position_controller_spawner=Node(
         package='controller_manager',
         executable='spawner',
         arguments=['l_arm_forward_position_controller', '-c', '/controller_manager'],
@@ -178,76 +165,76 @@
         ),
     )
 
-    antenna_forward_position_controller_spawner = Node(
+    antenna_forward_position_controller_spawner=Node(
         package='controller_manager',
         executable='spawner',
         arguments=['antenna_forward_position_controller', '-c', '/controller_manager'],
     )
 
-    gripper_forward_position_controller_spawner = Node(
+    gripper_forward_position_controller_spawner=Node(
         package='controller_manager',
         executable='spawner',
         arguments=['gripper_forward_position_controller', '-c', '/controller_manager'],
     )
 
-    forward_torque_controller_spawner = Node(
+    forward_torque_controller_spawner=Node(
         package='controller_manager',
         executable='spawner',
         arguments=['forward_torque_controller', '-c', '/controller_manager'],
     )
 
-    forward_torque_limit_controller_spawner = Node(
+    forward_torque_limit_controller_spawner=Node(
         package='controller_manager',
         executable='spawner',
         arguments=['forward_torque_limit_controller', '-c', '/controller_manager'],
     )
 
-    forward_speed_limit_controller_spawner = Node(
+    forward_speed_limit_controller_spawner=Node(
         package='controller_manager',
         executable='spawner',
         arguments=['forward_speed_limit_controller', '-c', '/controller_manager'],
     )
 
-    forward_pid_controller_spawner = Node(
+    forward_pid_controller_spawner=Node(
         package='controller_manager',
         executable='spawner',
         arguments=['forward_pid_controller', '-c', '/controller_manager'],
     )
 
-    forward_fan_controller_spawner = Node(
+    forward_fan_controller_spawner=Node(
         package='controller_manager',
         executable='spawner',
         arguments=['forward_fan_controller', '-c', '/controller_manager'],
     )
 
-    delay_rviz_after_joint_state_broadcaster_spawner = RegisterEventHandler(
+    delay_rviz_after_joint_state_broadcaster_spawner=RegisterEventHandler(
         event_handler=OnProcessExit(
             target_action=joint_state_broadcaster_spawner,
             on_exit=[rviz_node],
         ),
     )
 
-    kinematics_node = LifecycleNode(
+    kinematics_node=LifecycleNode(
         name='kinematics',
         namespace='',
         package='reachy_kdl_kinematics',
         executable='reachy_kdl_kinematics',
     )
 
-    dynamic_state_router_node = Node(
+    dynamic_state_router_node=Node(
         package='dynamic_state_router',
         executable='dynamic_state_router',
         arguments=[robot_controllers],
     )
 
-    gazebo_node = IncludeLaunchDescription(
+    gazebo_node=IncludeLaunchDescription(
         PythonLaunchDescriptionSource([
             FindPackageShare("reachy_gazebo"), '/launch', '/gazebo.launch.py']),
         launch_arguments={'robot_config': f'{robot_model_py}'}.items()
     )
     # For Gazebo simulation, we should not launch the controller manager (Gazebo does its own stuff)
 
-    delay_robot_controller_spawner_after_joint_state_broadcaster_spawner = RegisterEventHandler(
+    delay_robot_controller_spawner_after_joint_state_broadcaster_spawner=RegisterEventHandler(
         event_handler=OnProcessExit(
             target_action=joint_state_broadcaster_spawner,
             on_exit=[
@@ -266,26 +253,26 @@
         ),
     )
 
-    delay_sdk_server_after_kinematics = RegisterEventHandler(
+    delay_sdk_server_after_kinematics=RegisterEventHandler(
         event_handler=OnStateTransition(
             target_lifecycle_node=kinematics_node, goal_state='inactive',
             entities=[sdk_server_node],
         )
     )
 
-    gripper_safe_controller_node = Node(
+    gripper_safe_controller_node=Node(
         package='gripper_safe_controller',
         executable='gripper_safe_controller',
         arguments=['--controllers-file', robot_controllers]
     )
 
-    fake_camera_node = Node(
+    fake_camera_node=Node(
         package='reachy_fake',
         executable='fake_camera',
         condition=IfCondition(fake_rl),
     )
 
-    fake_zoom_node = Node(
+    fake_zoom_node=Node(
         package='reachy_fake',
         executable='fake_zoom',
         condition=IfCondition(
