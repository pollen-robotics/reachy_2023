import os
from serial import SerialException
from subprocess import run, PIPE
from typing import Dict
import yaml

from pypot.dynamixel import DxlIO, Dxl320IO
from reachy_utils.config import get_reachy_model

_latest_discovery_file = os.path.expanduser("~/.reachy-latest-discovery.yaml")


motor_ids_per_part = {
    "right_arm": [10, 11, 12, 13, 14, 15, 16, 17, 40, 41],
    "left_arm": [20, 21, 22, 23, 24, 25, 26, 27, 50, 51],
    "head": [30, 31, 60],
    "orbita_neck": [70],
}

robot_config_to_parts = {
    "full_kit": ["right_arm", "head", "left_arm"],
    "starter_kit_left": ["left_arm", "head"],
    "starter_kit_right": ["right_arm", "head"],
    "headless": ["right_arm", "left_arm"],
    "mini": ["head"],
    "starter_kit_right_no_head": ["right_arm", "orbita"],
<<<<<<< HEAD
    "left_arm": ["left_arm"],
    "right_arm": ["right_arm"],
=======
    "orbita": ["orbita"],
>>>>>>> 27c1108e
}

motor_id_to_name = {
    10: "r_shoulder_pitch",
    11: "r_shoulder_roll",
    12: "r_arm_yaw",
    13: "r_elbow_pitch",
    14: "r_forearm_yaw",
    15: "r_wrist_pitch",
    16: "r_wrist_yaw",
    17: "r_gripper",
    20: "l_shoulder_pitch",
    21: "l_shoulder_roll",
    22: "l_arm_yaw",
    23: "l_elbow_pitch",
    24: "l_forearm_yaw",
    25: "l_wrist_pitch",
    26: "l_wrist_yaw",
    27: "l_gripper",
    30: "r_antenna",
    31: "l_antenna",
    40: "r_gripper_force_sensor",
    41: "r_fans",
    50: "l_gripper_force_sensor",
    51: "l_fans",
    60: "head_fans",
    70: "orbita_neck",
}


def get_missing_motors_arm(arm: str, missing_motors: Dict):
    try:
        dxl_io = DxlIO(port=f"/dev/usb2ax_{arm}")
    except SerialException:
        print(
            f"Port /dev/usb2ax_{arm} not found. Make sure that the udev rules is set and the usb2ax board plugged."
        )
        missing = [motor_id_to_name[motor_id] for motor_id in motor_ids_per_part[arm]]
        missing_motors[arm] = missing
        return missing_motors

    scan = dxl_io.scan(range(55))
    dxl_io.close()

    missing = [motor_id_to_name[motor_id] for motor_id in motor_ids_per_part[arm] if motor_id not in scan]
    missing_motors[arm] = missing

    return missing_motors


def get_missing_motors_head(missing_motors: Dict):
    try:
        dxl320_io = Dxl320IO(port="/dev/usb2ax_head")
    except SerialException:
        print(
            "Port /dev/usb2ax_head not found. Make sure that the udev rules is set and the usb2ax board plugged."
        )
        missing_motors["head"] = [motor_id_to_name[motor_id] for motor_id in motor_ids_per_part["head"]]
        return missing_motors

    scan = dxl320_io.scan([30, 31])
    dxl320_io.close()

    try:
        dxl_io = DxlIO(port='/dev/usb2ax_head')
    except SerialException:
        print(
            "Port /dev/usb2ax_head not found. Make sure that the udev rules is set and the usb2ax board plugged."
        )
        missing_motors["head"] = [motor_id_to_name[motor_id] for motor_id in motor_ids_per_part["head"]]
        return missing_motors

    scan += dxl_io.scan([60])
    dxl_io.close()

    missing_motors["head"] = [motor_id_to_name[motor_id] for motor_id in motor_ids_per_part["head"] if motor_id not in scan]

    return missing_motors


def check_if_orbita_missing(missing_motors: Dict):
    try:
        dxl_io = DxlIO(port="/dev/orbita_neck")
    except SerialException:
        print(
            "Port /dev/orbita_neck not found. Make sure that the udev rules is set and orbita plugged."
        )
        
        missing_motors["head"] += ["orbita_neck"]
        return missing_motors

    scan = dxl_io.scan(motor_ids_per_part['orbita_neck'])
    dxl_io.close()

    if scan == []:
        missing_motors["head"] += ["orbita_neck"]

    return missing_motors


def _init_missing_motors():
    missing_motors_init = {}

    for part in robot_config_to_parts[get_reachy_model()]:
        missing_motors_init[part] = []
    return missing_motors_init


def get_missing_motors_reachy(check_service: bool = True):
    reachy_model = get_reachy_model()
    missing_motors = _init_missing_motors()
    service_was_active = False

    pipe = run(
        ["systemctl --user is-active reachy_sdk_server.service"],
        stdout=PIPE,
        shell=True,
    )
    status = pipe.stdout.decode().split()

    if check_service:
        if status[0] == "active":
            service_was_active = True
            print("Disabling reachy_sdk_server.service to access the usb2ax boards.")
            run(
                ["systemctl --user stop reachy_sdk_server.service"], stdout=PIPE, shell=True
            )

    for part in robot_config_to_parts[reachy_model]:
        if "arm" in part:
            missing_motors = get_missing_motors_arm(part, missing_motors)

        elif "head" in part:
            missing_motors = get_missing_motors_head(missing_motors)
            missing_motors = check_if_orbita_missing(missing_motors)

        elif "orbita" in part:
            missing_motors["head"] = []
            missing_motors = check_if_orbita_missing(missing_motors)

    if service_was_active:
        run(
                ["systemctl --user start reachy_sdk_server.service"], stdout=PIPE, shell=True
        )

    with open(_latest_discovery_file, 'w') as f:
        yaml.dump(missing_motors, f)

    return missing_motors


def scan():
    reachy_model = get_reachy_model()
    print(f"Scanning if there are any missing motors for Reachy {reachy_model}...")

    missing_motors = get_missing_motors_reachy()

    if missing_motors == _init_missing_motors():
        print(f"Found all motors for Reachy {reachy_model}!")
    else:
        print(f"Found missing motors for Reachy {reachy_model}: {missing_motors}")


if __name__ == "__main__":
    scan()<|MERGE_RESOLUTION|>--- conflicted
+++ resolved
@@ -24,12 +24,9 @@
     "headless": ["right_arm", "left_arm"],
     "mini": ["head"],
     "starter_kit_right_no_head": ["right_arm", "orbita"],
-<<<<<<< HEAD
     "left_arm": ["left_arm"],
     "right_arm": ["right_arm"],
-=======
     "orbita": ["orbita"],
->>>>>>> 27c1108e
 }
 
 motor_id_to_name = {
