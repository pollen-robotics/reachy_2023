"""Expose main Reachy ROS services/topics through gRPC allowing remote client SDK."""

from pathlib import Path
import threading
import time
from subprocess import check_output

from collections import OrderedDict
from concurrent.futures import ThreadPoolExecutor
from typing import Dict, Iterator, List

import numpy as np

from scipy.spatial.transform import Rotation

from google.protobuf.empty_pb2 import Empty
from google.protobuf.timestamp_pb2 import Timestamp
from google.protobuf.wrappers_pb2 import BoolValue, FloatValue

import grpc

import rclpy
from rclpy.node import Node

from reachy_sdk_api import joint_pb2, joint_pb2_grpc
from reachy_sdk_api import sensor_pb2, sensor_pb2_grpc
from reachy_sdk_api import kinematics_pb2
from reachy_sdk_api import arm_kinematics_pb2, arm_kinematics_pb2_grpc
from reachy_sdk_api import fullbody_cartesian_command_pb2, fullbody_cartesian_command_pb2_grpc
from reachy_sdk_api import fan_pb2, fan_pb2_grpc
from reachy_sdk_api import mobile_platform_reachy_pb2, mobile_platform_reachy_pb2_grpc

from reachy_sdk_server.body_control_ros_node import BodyControlNode


def get_reachy_config():
    import yaml
    import os
    config_file = os.path.expanduser('~/.reachy.yaml')
    with open(config_file) as f:
        config = yaml.load(f, Loader=yaml.FullLoader)
        return config


class ReachySDKServer(
    arm_kinematics_pb2_grpc.ArmKinematicsServicer,
    fullbody_cartesian_command_pb2_grpc.FullBodyCartesianCommandServiceServicer,
    joint_pb2_grpc.JointServiceServicer,
    sensor_pb2_grpc.SensorServiceServicer,
    fan_pb2_grpc.FanControllerServiceServicer,
):
    """Reachy SDK server node."""

    def __init__(self, node_name: str, timeout_sec: float = 5, pub_frequency: float = 100) -> None:
        """Set up the node.

        Subscribe to /joint_states, /joint_temperatures, /force_sensors.
        Publish new command on /joint_goals or concerned services.

        """
        self.timeout_sec = timeout_sec
        self.pub_period = 1 / pub_frequency

        rclpy.init()
        self.body_control_node = BodyControlNode(
<<<<<<< HEAD
            controllers_file=f"reachy_{get_reachy_config()['model']}_controllers"
=======
            controllers_file='reachy_controllers',
>>>>>>> 20e08434
        )
        threading.Thread(target=lambda: rclpy.spin(self.body_control_node)).start()

        self.logger = self.body_control_node.get_logger()
        self.clock = self.body_control_node.get_clock()

        self.logger.info('SDK ready to be served!')

    def GetJointsState(self, request: joint_pb2.JointsStateRequest, context) -> joint_pb2.JointsState:
        """Get the requested joints id."""
        params = {}

        params['ids'] = request.ids
        params['states'] = [
            self.body_control_node.get_joint_state(uid=id, joint_fields=request.requested_fields)
            for id in request.ids
        ]
        params['timestamp'] = Timestamp()
        params['timestamp'].GetCurrentTime()

        return joint_pb2.JointsState(**params)

    def StreamJointsState(self, request: joint_pb2.StreamJointsRequest, context) -> Iterator[joint_pb2.JointsState]:
        """Continuously stream requested joints up-to-date state."""
        dt = 1.0 / request.publish_frequency if request.publish_frequency > 0 else -1.0
        last_pub = 0.0

        while True:
            elapsed_time = time.time() - last_pub
            if elapsed_time < dt:
                time.sleep(dt - elapsed_time)

            self.body_control_node.joint_state_pub_event.wait()
            self.body_control_node.joint_state_pub_event.clear()

            joints_state = self.GetJointsState(request.request, context)
            joints_state.timestamp.GetCurrentTime()

            yield joints_state
            last_pub = time.time()

    def SendJointsCommands(self, request: joint_pb2.JointsCommand, context) -> joint_pb2.JointsCommandAck:
        self.body_control_node.handle_joint_msg(grpc_req=request)
        return joint_pb2.JointsCommandAck(success=True)

    def SendFansCommands(self, request: fan_pb2.FansCommand, context) -> fan_pb2.FansCommandAck:
        self.body_control_node.handle_fan_msg(grpc_req=request)
        return fan_pb2.FansCommandAck(success=True)

    def StreamJointsCommands(self, request_iterator: Iterator[joint_pb2.JointsCommand], context) -> joint_pb2.JointsCommandAck:
        for request in request_iterator:
            self.body_control_node.handle_joint_msg(grpc_req=request)
        return joint_pb2.JointsCommandAck(success=True)

    def GetAllJointsId(self, request: Empty, context) -> joint_pb2.JointsId:
        names, uids = zip(*[
            (joint['name'], joint['uid']) 
            for joint in self.body_control_node.joints.values()
        ])
        return joint_pb2.JointsId(names=names, uids=uids)

    def GetAllForceSensorsId(self, request: Empty, context) -> sensor_pb2.SensorsId:
        names, uids = zip(*[
            (sensor['name'], sensor['uid']) 
            for sensor in self.body_control_node.sensors.values()
        ])
        return sensor_pb2.SensorsId(names=names, uids=uids)

    def GetAllFansId(self, request: Empty, context) -> fan_pb2.FansId:
        names, uids = zip(*[
            (fan['name'], fan['uid']) 
            for fan in self.body_control_node.fans.values()
        ])
        return fan_pb2.FansId(names=names, uids=uids)

    def GetSensorsState(self, request: sensor_pb2.SensorsStateRequest, context) -> sensor_pb2.SensorsState:
        params = {}

        params['ids'] = request.ids
        params['states'] = [
            self.body_control_node.get_sensor_state(uid=id) for id in request.ids
        ]
        params['timestamp'] = Timestamp()
        params['timestamp'].GetCurrentTime()
        return sensor_pb2.SensorsState(**params)

    def GetFansState(self, request: fan_pb2.FansStateRequest, context) -> fan_pb2.FansState:
        params = {}

        params['ids'] = request.ids
        params['states'] = [
            self.body_control_node.get_fan_state(uid=id) for id in request.ids
        ]
        params['timestamp'] = Timestamp()
        params['timestamp'].GetCurrentTime()
        return fan_pb2.FansState(**params)

    def StreamSensorStates(self, request: Iterator[sensor_pb2.SensorsStateRequest], context) -> Iterator[sensor_pb2.SensorsState]:
        dt = 1.0 / request.publish_frequency if request.publish_frequency > 0 else -1.0
        last_pub = 0.0

        while True:
            elapsed_time = time.time() - last_pub
            if elapsed_time < dt:
                time.sleep(dt - elapsed_time)

            self.body_control_node.sensor_state_pub_event.wait()
            self.body_control_node.sensor_state_pub_event.clear()

            sensors_state = self.GetSensorsState(request.request, context)
            sensors_state.timestamp.GetCurrentTime()

            yield sensors_state
            last_pub = time.time()

    # Arm kinematics servicer
    def ComputeArmFK(self, request: arm_kinematics_pb2.ArmFKRequest, context) -> arm_kinematics_pb2.ArmFKSolution:
        """Compute forward kinematics for requested arm."""
        return self.body_control_node.arm_forward_kinematics(request)

    def ComputeArmIK(self, request: arm_kinematics_pb2.ArmIKRequest, context) -> arm_kinematics_pb2.ArmIKSolution:
        """Compute inverse kinematics for requested arm."""
        return self.body_control_node.arm_inverse_kinematics(request)

    def SendFullBodyCartesianCommands(
        self, 
        request: fullbody_cartesian_command_pb2.FullBodyCartesianCommand,
        context,
    ) -> fullbody_cartesian_command_pb2.FullBodyCartesianCommandAck:
        """Compute movement given the requested commands in cartesian space."""
        return self.body_control_node.handle_fullbody_cartesian_command(request)

    def StreamFullBodyCartesianCommands(
        self,
        request_iterator: Iterator[fullbody_cartesian_command_pb2.FullBodyCartesianCommand],
        context,
    ) -> fullbody_cartesian_command_pb2.FullBodyCartesianCommandAck:
        """Compute movement from stream of commands in cartesian space."""
        for request in request_iterator:
            _ = self.SendCartesianCommand(request, context)

        return fullbody_cartesian_command_pb2.FullBodyCartesianCommandAck(
            left_arm_command_success=True,
            right_arm_command_success=True,
            neck_command_success=True,
        )

def main():
    """Run the Node and the gRPC server."""
    sdk_server = ReachySDKServer(node_name='reachy_sdk_server')

    server = grpc.server(thread_pool=ThreadPoolExecutor(max_workers=10))

    arm_kinematics_pb2_grpc.add_ArmKinematicsServicer_to_server(sdk_server, server)
    fullbody_cartesian_command_pb2_grpc.add_FullBodyCartesianCommandServiceServicer_to_server(sdk_server, server)
    joint_pb2_grpc.add_JointServiceServicer_to_server(sdk_server, server)
    sensor_pb2_grpc.add_SensorServiceServicer_to_server(sdk_server, server)
    fan_pb2_grpc.add_FanControllerServiceServicer_to_server(sdk_server, server)

    server.add_insecure_port('[::]:50055')
    server.start()

    server.wait_for_termination()


if __name__ == '__main__':
    main()<|MERGE_RESOLUTION|>--- conflicted
+++ resolved
@@ -63,11 +63,7 @@
 
         rclpy.init()
         self.body_control_node = BodyControlNode(
-<<<<<<< HEAD
             controllers_file=f"reachy_{get_reachy_config()['model']}_controllers"
-=======
-            controllers_file='reachy_controllers',
->>>>>>> 20e08434
         )
         threading.Thread(target=lambda: rclpy.spin(self.body_control_node)).start()
 
