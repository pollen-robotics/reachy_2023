from collections import defaultdict
from functools import partial
import os
import time
from threading import Event, Lock, Thread
from typing import List

import yaml
import numpy as np

from google.protobuf.wrappers_pb2 import FloatValue, UInt32Value, BoolValue

from ament_index_python.packages import get_package_share_directory 

import rclpy
from rclpy.node import Node

from control_msgs.msg import DynamicJointState
from geometry_msgs.msg import PoseStamped
from std_msgs.msg import Float64MultiArray

from reachy_msgs.srv import GetForwardKinematics, GetInverseKinematics

from reachy_sdk_api.arm_kinematics_pb2 import (
    ArmEndEffector, ArmSide, ArmJointPosition,
    ArmFKRequest, ArmFKSolution, 
    ArmIKRequest, ArmIKSolution,
)
from reachy_sdk_api.fan_pb2 import FanId, FanState, FansCommand
from reachy_sdk_api.fullbody_cartesian_command_pb2 import FullBodyCartesianCommand, FullBodyCartesianCommandAck
from reachy_sdk_api.joint_pb2 import JointId, JointsCommand, JointState, JointsState, JointField, PIDValue, PIDGains
from reachy_sdk_api.kinematics_pb2 import JointPosition
from reachy_sdk_api.orbita_kinematics_pb2 import OrbitaIKRequest
from reachy_sdk_api.sensor_pb2 import SensorId, SensorState, ForceSensorState

from .type_conversion import pb_matrix_from_ros_pose, ros_pose_from_pb_matrix


class BodyControlNode(Node):
    def __init__(self, node_name, reachy_model):
        super().__init__(node_name=node_name)
        self.logger = self.get_logger()
        self.forward_controllers = self._parse_controller(reachy_model)
        self.joint_to_position_controller = {}
        for c, joints in self.forward_controllers.items():
            if c.endswith('forward_position_controller'):
                for j in joints:
                    self.joint_to_position_controller[j] = c

        self.joints = {}
        self.joint_uids = {}

        self.requested_torques = {}
        self.requested_torque_limit = {}
        self.requested_speed_limit = {}
        self.requested_pid = {}
        self.requested_fans = {}

        self.sensors = {}
        self.sensors_uids = {}

        self.fans = {}
        self.fans_uids = {}

        # Subscribe to: 
        #  - /dynamic_joint_states (for present_position, torque and temperature)
        #  - /*_forward_position_controller/commands for target_position
        self.joint_state_ready = Event()
        self.joint_state_sub = self.create_subscription(
            msg_type=DynamicJointState, 
            topic='/dynamic_joint_states',
            qos_profile=5,
            callback=self._on_joint_state,
        )
        # We both listen and publish to the forward position
        # Indeed, as the joints can be controlled either directly or via the kinematics
        # We need to detect both modifications
        self.target_pos_sub = {
            c: self.create_subscription(
                msg_type=Float64MultiArray,
                topic=f'/{c}/commands',
                qos_profile=5,
                callback=partial(self._on_target_position_update, controller_name=c),
            )
            for c in self.forward_controllers 
            if c.endswith('forward_position_controller')
        }

        # Publish to each controllers
        self.forward_publishers = {
            c: self.create_publisher(
                msg_type=Float64MultiArray, 
                topic=f'/{c}/commands',
                qos_profile=5,
            )
            for c in self.forward_controllers
        }

        # Create clients for kinematics services/pub
        self.forward_kin_client = {}
        self.inverse_kin_client = {}
        self.target_pose_publisher = {}
        
        for arm in ('l_arm', 'r_arm'):
            forward_srv = self.create_client(
                srv_type=GetForwardKinematics,
                srv_name=f'/{arm}/forward_kinematics',
            )

            if not forward_srv.service_is_ready():
                continue

            self.forward_kin_client[arm] = forward_srv

            inverse_srv = self.create_client(
                srv_type=GetInverseKinematics,
                srv_name=f'/{arm}/inverse_kinematics',
            )

            self.inverse_kin_client[arm] = inverse_srv

            self.target_pos_sub[arm] = self.create_publisher(
                msg_type=PoseStamped,
                topic=f'/{arm}/averaged_target_pose',
                qos_profile=5,
            )

        self.joint_state_pub_event = Event()
        self.sensor_state_pub_event = Event()
        self.fan_state_pub_event = Event()

        self.requested_goal_positions = defaultdict(dict)
        self.requested_goal_lock = Lock()
        self.wait_for_setup()

        t = Thread(target=self._publish_joint_command)
        t.daemon = True
        t.start()

        self.torque_need_update = Event()
        self._torque_pub_t = Thread(target=self._publish_torque_update)
        self._torque_pub_t.start()

        self.torque_limit_need_update = Event()
        self._torque_limit_pub_t = Thread(target=self._publish_torque_limit_update)
        self._torque_limit_pub_t.start()

        self.speed_limit_need_update = Event()
        self._speed_limit_pub_t = Thread(target=self._publish_speed_limit_update)
        self._speed_limit_pub_t.start()

        self.pid_need_update = Event()
        self._pid_pub_t = Thread(target=self._publish_pid_update)
        self._pid_pub_t.start()

        self.fan_need_update = Event()
        self._fan_pub_t = Thread(target=self._publish_fan_update)
        self._fan_pub_t.start()

    def wait_for_setup(self):
        while not self.joint_state_ready.is_set():
            self.logger.info('Waiting for /dynamic_joint_states...')
            rclpy.spin_once(self)

    def get_joint_state(self, uid: JointId, joint_fields: JointField) -> JointsState:
        """ Get update info for requested joint.

         - present_position
         - target_position
         - temperature

        And forge a JointsState message with it.
        """
        name = self._get_joint_name(uid)
        values = self.joints[name]

        kwargs = {}

        for field in joint_fields:
            if field == JointField.ALL:
                kwargs = {
                    'name': name,
                    'uid': UInt32Value(value=values['uid']),
                    'present_position': FloatValue(value=values['present_position']),
                    'temperature': FloatValue(value=values['present_temperature']),
                    'goal_position': FloatValue(value=values['target_position']),
                    'pid': PIDValue(pid=PIDGains(p=values['pid']['p'], i=values['pid']['i'], d=values['pid']['d'])),
                    'compliant': BoolValue(value=values['compliant']),
                    'torque_limit': FloatValue(value=values['torque_limit']),
                    'speed_limit': FloatValue(value=values['speed_limit']),
                }
                break

            elif field == JointField.NAME:
                kwargs['name'] = name

            elif field == JointField.PID:
                kwargs['pid'] = PIDValue(pid=PIDGains(p=values['pid']['p'], i=values['pid']['i'], d=values['pid']['d']))

            elif field == JointField.UID:
                kwargs['uid'] = UInt32Value(value=values['uid'])

            elif field == JointField.COMPLIANT:
                kwargs['compliant'] = BoolValue(value=values['compliant'])

            elif field == JointField.TEMPERATURE:
                kwargs['temperature'] = FloatValue(value=values['present_temperature'])

            elif field == JointField.GOAL_POSITION:
                kwargs['goal_position'] = FloatValue(value=values['target_position'])

            elif field == JointField.PRESENT_POSITION:
                kwargs['present_position'] = FloatValue(value=values['present_position'])

            elif field == JointField.TORQUE_LIMIT:
                kwargs['torque_limit'] = FloatValue(value=values['torque_limit'])

            elif field == JointField.SPEED_LIMIT:
                kwargs['speed_limit'] = FloatValue(value=values['speed_limit'])

        return JointState(**kwargs)

    def get_sensor_state(self, uid: SensorId) -> SensorState:
        name = self._get_sensor_name(uid)
        return SensorState(force_sensor_state=ForceSensorState(force=self.sensors[name]['force']))

    def get_fan_state(self, uid: FanId) -> FanState:
        name = self._get_fan_name(uid)
        return FanState(on=bool(self.fans[name]['state']))

    def _on_joint_state(self, state: DynamicJointState):
        """ Retreive the joint state from /dynamic_joint_states.

            Update present_position and temperature.
        """
        # The first time we got the cb
        # There is some specific preparation we need to do
        #   - we create the dict entry
        #   - we set the target_position to the current_position
        if not self.joints:
            for uid, (name, kv) in enumerate(zip(state.joint_names, state.interface_values)):
                if 'position' in kv.interface_names:
                    self.joints[name] = {}
                    self.joints[name]['name'] = name
                    self.joints[name]['uid'] = uid
                    self.joints[name]['pid'] = {}
                    self.joint_uids[uid] = name

                    for k, v in zip(kv.interface_names, kv.values):
                        if k == 'position':
                            self.joints[name]['present_position'] = v
                            self.joints[name]['target_position'] = v
                        elif k == 'temperature':
                            self.joints[name]['present_temperature'] = v
                        elif k == 'p_gain':
                            self.joints[name]['pid']['p'] = v
                        elif k == 'i_gain':
                            self.joints[name]['pid']['i'] = v
                        elif k == 'd_gain':
                            self.joints[name]['pid']['d'] = v
                        elif k == 'torque':
                            self.joints[name]['compliant'] = (v == 0.0)
                        elif k == 'torque_limit':
                            self.joints[name]['torque_limit'] = v
                        elif k == 'max_speed':
                            self.joints[name]['speed_limit'] = v

                elif 'force' in kv.interface_names:
                    self.sensors[name] = {}
                    self.sensors[name]['name'] = name
                    self.sensors[name]['uid'] = uid
                    self.sensors[name]['force'] = kv.values[0]
                    self.sensors_uids[uid] = name

                elif 'state' in kv.interface_names:
                    self.fans[name] = {}
                    self.fans[name]['name'] = name
                    self.fans[name]['uid'] = uid
                    self.fans[name]['state'] = kv.values[0]
                    self.fans_uids[uid] = name

            self.joint_state_ready.set()

        # Normal use case
        for name, kv in zip(state.joint_names, state.interface_values):
            if 'position' in kv.interface_names:
                for k, v in zip(kv.interface_names, kv.values):
                    if k == 'position':
                        self.joints[name]['present_position'] = v
                    elif k == 'temperature':
                        self.joints[name]['present_temperature'] = v
                    elif k == 'torque':
                        self.joints[name]['compliant'] = (v == 0.0)
                    elif k == 'p_gain':
                        self.joints[name]['pid']['p'] = v
                    elif k == 'i_gain':
                        self.joints[name]['pid']['i'] = v
                    elif k == 'd_gain':
                        self.joints[name]['pid']['d'] = v
                    elif k == 'torque_limit':
                        self.joints[name]['torque_limit'] = v
                    elif k == 'max_speed':
                        self.joints[name]['speed_limit'] = v

            elif 'force' in kv.interface_names:
                self.sensors[name]['force'] = kv.values[0]

            elif 'state' in kv.interface_names:
                self.fans[name]['state'] = kv.values[0]

        self.joint_state_pub_event.set()
        self.sensor_state_pub_event.set()
        self.fan_state_pub_event.set()
        
    def _get_joint_name(self, joint_id: JointId) -> str:
        if joint_id.HasField('uid'):
            return self.joint_uids[joint_id.uid]
        else:
            return joint_id.name

    def _get_sensor_name(self, sensor_id: SensorId) -> str:
        if sensor_id.HasField('uid'):
            return self.sensors_uids[sensor_id.uid]
        else:
            return sensor_id.name

    def _get_fan_name(self, fan_id: FanId) -> str:
        if fan_id.HasField('uid'):
            return self.fans_uids[fan_id.uid]
        else:
            return fan_id.name

    def _get_joint_uid(self, joint_id: JointId) -> int:
        if joint_id.HasField('uid'):
            return joint_id.uid
        else:
            return self.joints[joint_id.name]['uid']

    def _parse_controller(self, reachy_model):
        d = {}

        try:
            controllers_file = os.path.join(
                get_package_share_directory('reachy_bringup'),
                'config',
                f'{reachy_model}.yaml',
            ) 

            with open(controllers_file, 'r') as f:
                self.logger.info(f'Using {controllers_file} controllers file.')
                config = yaml.safe_load(f)

                controller_config = config['controller_manager']['ros__parameters']
                forward_controllers = []
                for k, v in controller_config.items():
                    try:
                        if v['type'] == 'forward_command_controller/ForwardCommandController':
                            forward_controllers.append(k)
                        elif v['type'] == 'pid_command_controller/PIDCommandController':
                            forward_controllers.append(k)
                    except (KeyError, TypeError):
                        pass

                for c in forward_controllers:
                    joints = config[c]['ros__parameters']['joints']
                    d[c] = {
                        j: i for i, j in enumerate(joints)
                    }

            return d
        except FileNotFoundError:
            self.logger.error(f'Controller file {controllers_file} does not exist.')
            import sys
            sys.exit()

    def _update_joint_target_pos(self, req: JointsCommand):
        for cmd in req.commands:
            if cmd.HasField('goal_position'):
                joint = self._get_joint_name(cmd.id)
                controller = self.joint_to_position_controller[joint]
                with self.requested_goal_lock:
                    self.requested_goal_positions[controller][joint] = cmd.goal_position.value
<<<<<<< HEAD

=======
                    
>>>>>>> 25057c85
    def _on_target_position_update(self, data: Float64MultiArray, controller_name):
        # Callback of the /*_forward_position_controller subscription
        joints = self.forward_controllers[controller_name]
        for j, pos in zip(joints, data.data):
            self.joints[j]['target_position'] = pos

    def _update_torque(self, req: JointsCommand):
        need_update = False

        for cmd in req.commands:
            if cmd.HasField('compliant'):
                need_update = True
                name = self._get_joint_name(cmd.id)
                comp = cmd.compliant.value
                self.requested_torques[name] = comp

        if need_update:
            self.torque_need_update.set()

    def _update_torque_limit(self, req: JointsCommand):
        need_update = False

        for cmd in req.commands:
            if cmd.HasField('torque_limit'):
                need_update = True
                name = self._get_joint_name(cmd.id)
                comp = cmd.torque_limit.value
                self.requested_torque_limit[name] = comp

        if need_update:
            self.torque_limit_need_update.set()

    def _update_speed_limit(self, req: JointsCommand):
        need_update = False

        for cmd in req.commands:
            if cmd.HasField('speed_limit'):
                need_update = True
                name = self._get_joint_name(cmd.id)
                comp = cmd.speed_limit.value
                self.requested_speed_limit[name] = comp

        if need_update:
            self.speed_limit_need_update.set()

    def _update_pid(self, req: JointsCommand):
        need_update = False

        for cmd in req.commands:
            if cmd.HasField('pid'):
                need_update = True
                name = self._get_joint_name(cmd.id)
                self.requested_pid[name] = {
                    'p': cmd.pid.pid.p,
                    'i': cmd.pid.pid.i,
                    'd': cmd.pid.pid.d,
                }

        if need_update:
            self.pid_need_update.set()

    def handle_fan_msg(self, grpc_req: FansCommand):
        need_update = False

        for cmd in grpc_req.commands:
            need_update = True
            name = self._get_fan_name(cmd.id)
            self.requested_fans[name] = float(cmd.on)

        if need_update:
            self.fan_need_update.set()

    def handle_joint_msg(self, grpc_req: JointsCommand):
        self._update_joint_target_pos(grpc_req)
        self._update_torque(grpc_req)
        self._update_torque_limit(grpc_req)
        self._update_speed_limit(grpc_req)
        self._update_pid(grpc_req)

    def _publish_joint_command(self):
        while rclpy.ok():
            with self.requested_goal_lock:
                if self.requested_goal_positions:
                    for controller_name, joints_to_update in self.requested_goal_positions.items():
                        controller_joints = self.forward_controllers[controller_name]

                        target_pos = {j: self.joints[j]['target_position'] for j in controller_joints}
                        target_pos.update(joints_to_update)

                        pos = [target_pos[j] for j in controller_joints]
                        self.forward_publishers[controller_name].publish(Float64MultiArray(data=pos))

                    self.requested_goal_positions.clear()
            time.sleep(0.01)
    
    def _publish_torque_update(self):
        while rclpy.ok():
            self.torque_need_update.wait()
            self.torque_need_update.clear()

            for joint, torque in self.requested_torques.items():
                self.joints[joint]['compliant'] = torque

            self.requested_torques.clear()

            joint_dic = self.forward_controllers['forward_torque_controller']
            torque_data = [float(not self.joints[joint]['compliant']) for joint in joint_dic.keys()]

            self.forward_publishers['forward_torque_controller'].publish(
                Float64MultiArray(
                    data=torque_data
                )
            )

    def _publish_torque_limit_update(self):
        while rclpy.ok():
            self.torque_limit_need_update.wait()
            self.torque_limit_need_update.clear()

            for joint, torque_limit in self.requested_torque_limit.items():
                self.joints[joint]['torque_limit'] = torque_limit

            self.requested_torque_limit.clear()

            joint_dic = self.forward_controllers['forward_torque_limit_controller']
            torque_limit_data = [self.joints[joint]['torque_limit'] for joint in joint_dic.keys()]

            self.forward_publishers['forward_torque_limit_controller'].publish(
                Float64MultiArray(
                    data=torque_limit_data
                )
            )

    def _publish_speed_limit_update(self):

        while rclpy.ok():
            self.speed_limit_need_update.wait()
            self.speed_limit_need_update.clear()

            for joint, speed_limit in self.requested_speed_limit.items():
                self.joints[joint]['speed_limit'] = speed_limit
            self.requested_speed_limit.clear()

            joint_dic = self.forward_controllers['forward_speed_limit_controller']
            speed_limit_data = [self.joints[joint]['speed_limit'] for joint in joint_dic.keys()]

            self.forward_publishers['forward_speed_limit_controller'].publish(
                Float64MultiArray(
                    data=speed_limit_data
                )
            )

    def _publish_pid_update(self):
        while rclpy.ok():
            self.pid_need_update.wait()
            self.pid_need_update.clear()

            for joint, pid in self.requested_pid.items():
                self.joints[joint]['pid'] = pid

            self.requested_pid.clear()

            joint_dic = self.forward_controllers['pid_controller']
            pid_data = [
                [
                    self.joints[joint]['pid']['p'], 
                    self.joints[joint]['pid']['i'], 
                    self.joints[joint]['pid']['d'], 
                ]
                for joint in joint_dic.keys()
            ]

            self.forward_publishers['pid_controller'].publish(
                Float64MultiArray(
                    data=list(np.array(pid_data).ravel())
                )
            )

    def _publish_fan_update(self):
        while rclpy.ok():
            self.fan_need_update.wait()
            self.fan_need_update.clear()

            for fan, state in self.requested_fans.items():
                self.fans[fan]['state'] = state

            self.requested_fans.clear()

            fan_dic = self.forward_controllers['forward_fan_controller']
            fan_data = [self.fans[fan]['state'] for fan in fan_dic.keys()]

            self.forward_publishers['forward_fan_controller'].publish(
                Float64MultiArray(
                    data=fan_data
                )
            )

    # Kinematics related methods
    def arm_forward_kinematics(self, request: ArmFKRequest) -> ArmFKSolution:
        arm = 'l_arm' if request.arm_position.side == ArmSide.LEFT else 'r_arm'

        if arm not in self.forward_kin_client:
            self.logger.warning(f'Could not find FK service for {arm}')
            return ArmFKSolution(success=False)

        fk_cli = self.forward_kin_client[arm]

        joint_positions = request.arm_position.positions

        ros_req = GetForwardKinematics.Request()
        ros_req.joint_position.name = [self._get_joint_name(id) for id in joint_positions.ids]
        ros_req.joint_position.position = joint_positions.positions

        resp = fk_cli.call(ros_req)

        sol = ArmFKSolution(
            success=resp.success,
            end_effector=ArmEndEffector(
                side=request.arm_position.side,
                pose=pb_matrix_from_ros_pose(resp.pose),
            ),
        )

        return sol

    def arm_inverse_kinematics(self, request: ArmIKRequest) -> ArmIKSolution:
        arm = 'l_arm' if request.target.side == ArmSide.LEFT else 'r_arm'

        if arm not in self.inverse_kin_client:
            self.logger.warning(f'Could not find IK service for {arm}')
            return ArmFKSolution(success=False)

        ik_cli = self.inverse_kin_client[arm]

        ros_req = GetInverseKinematics.Request()
        ros_req.pose = ros_pose_from_pb_matrix(request.target.pose)
        ros_req.q0.name =  [self._get_joint_name(id) for id in request.q0.ids]
        ros_req.q0.position =  request.q0.positions

        resp = ik_cli.call(ros_req)

        sol = ArmIKSolution(
            success=resp.success,
            arm_position=ArmJointPosition(
                side=request.target.side,
                positions=JointPosition(
                    ids=[JointId(uid=self.joints[name]['uid']) for name in resp.joint_position.name],
                    positions=resp.joint_position.position,
                ),
            ),
        )

        return sol

    def handle_fullbody_cartesian_command(self, cmd: FullBodyCartesianCommand):
        ack = FullBodyCartesianCommandAck()

        if cmd.HasField('left_arm'):
            ack.left_arm_command_success = self.handle_arm_cartesian_request(cmd.left_arm, 'l_arm')
        if cmd.HasField('right_arm'):
            ack.right_arm_command_success = self.handle_arm_cartesian_request(cmd.right_arm, 'r_arm')

        return ack

    def handle_arm_cartesian_request(self, request: ArmIKRequest, name) -> bool:
        if name not in self.target_pos_sub:
            return False

        pose = PoseStamped()
        pose.header.stamp = self.get_clock().now().to_msg()
        pose.pose = ros_pose_from_pb_matrix(request.target.pose)

        self.target_pos_sub[name].publish(pose)

        return True<|MERGE_RESOLUTION|>--- conflicted
+++ resolved
@@ -343,7 +343,7 @@
             controllers_file = os.path.join(
                 get_package_share_directory('reachy_bringup'),
                 'config',
-                f'{reachy_model}.yaml',
+                f'reachy_{reachy_model}_controllers.yaml',
             ) 
 
             with open(controllers_file, 'r') as f:
@@ -380,11 +380,7 @@
                 controller = self.joint_to_position_controller[joint]
                 with self.requested_goal_lock:
                     self.requested_goal_positions[controller][joint] = cmd.goal_position.value
-<<<<<<< HEAD
-
-=======
-                    
->>>>>>> 25057c85
+    
     def _on_target_position_update(self, data: Float64MultiArray, controller_name):
         # Callback of the /*_forward_position_controller subscription
         joints = self.forward_controllers[controller_name]
