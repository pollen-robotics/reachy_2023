from collections import defaultdict
from functools import partial
import os
import time
from threading import Event, Lock, Thread
from typing import List

import yaml
import numpy as np

from google.protobuf.wrappers_pb2 import FloatValue, UInt32Value, BoolValue

from ament_index_python.packages import get_package_share_directory 

import rclpy
from rclpy.node import Node

from control_msgs.msg import DynamicJointState
from geometry_msgs.msg import PoseStamped
from std_msgs.msg import Float64MultiArray

from reachy_msgs.msg import Gripper
from reachy_msgs.srv import GetForwardKinematics, GetInverseKinematics

from reachy_sdk_api.arm_kinematics_pb2 import (
    ArmEndEffector, ArmSide, ArmJointPosition,
    ArmFKRequest, ArmFKSolution, 
    ArmIKRequest, ArmIKSolution,
)
from reachy_sdk_api.fan_pb2 import FanId, FanState, FansCommand
from reachy_sdk_api.fullbody_cartesian_command_pb2 import FullBodyCartesianCommand, FullBodyCartesianCommandAck
from reachy_sdk_api.joint_pb2 import JointId, JointsCommand, JointState, JointsState, JointField, PIDValue, PIDGains
from reachy_sdk_api.kinematics_pb2 import JointPosition
from reachy_sdk_api.orbita_kinematics_pb2 import OrbitaIKRequest
from reachy_sdk_api.sensor_pb2 import SensorId, SensorState, ForceSensorState

from .type_conversion import pb_matrix_from_ros_pose, ros_pose_from_pb_matrix


class BodyControlNode(Node):
    def __init__(self, node_name, reachy_model):
        super().__init__(node_name=node_name)
        self.logger = self.get_logger()
        self.forward_controllers = self._parse_controller(reachy_model)
        self.joint_to_position_controller = {}
        for c, joints in self.forward_controllers.items():
            if c.endswith('forward_position_controller'):
                for j in joints:
                    self.joint_to_position_controller[j] = c

        self.joints = {}
        self.joint_uids = {}

        self.requested_torques = {}
        self.requested_torque_limit = {}
        self.requested_speed_limit = {}
        self.requested_pid = {}
        self.requested_fans = {}

        self.sensors = {}
        self.sensors_uids = {}

        self.fans = {}
        self.fans_uids = {}

        # Subscribe to: 
        #  - /dynamic_joint_states (for present_position, torque and temperature)
        #  - /*_forward_position_controller/commands for target_position
        self.joint_state_ready = Event()
        self.joint_state_sub = self.create_subscription(
            msg_type=DynamicJointState, 
            topic='/dynamic_joint_states',
            qos_profile=5,
            callback=self._on_joint_state,
        )
        # We both listen and publish to the forward position
        # Indeed, as the joints can be controlled either directly or via the kinematics
        # We need to detect both modifications
        self.target_pos_sub = {
            c: self.create_subscription(
                msg_type=Float64MultiArray,
                topic=f'/{c}/commands',
                qos_profile=5,
                callback=partial(self._on_target_position_update, controller_name=c),
            )
            for c in self.forward_controllers 
            if c.endswith('forward_position_controller')
        }

        # Publish to each controllers
        self.forward_publishers = {
            c: self.create_publisher(
                msg_type=Float64MultiArray, 
                topic=f'/{c}/commands',
                qos_profile=5,
            )
            for c in self.forward_controllers
        }

        # Safe gripper pub
        self.safe_gripper_publisher = self.create_publisher(
            msg_type=Gripper,
            topic='/grippers/commands',
            qos_profile=5,
        )
        self.requested_gripper_goal_positions = {}
        self.requested_gripper_goal_lock = Lock()

        # Create clients for kinematics services/pub
        self.forward_kin_client = {}
        self.inverse_kin_client = {}
        self.target_pose_publisher = {}
        
        for arm in ('l_arm', 'r_arm'):
            forward_srv = self.create_client(
                srv_type=GetForwardKinematics,
                srv_name=f'/{arm}/forward_kinematics',
            )

            if not forward_srv.service_is_ready():
                continue

            self.forward_kin_client[arm] = forward_srv

            inverse_srv = self.create_client(
                srv_type=GetInverseKinematics,
                srv_name=f'/{arm}/inverse_kinematics',
            )

            self.inverse_kin_client[arm] = inverse_srv

            self.target_pos_sub[arm] = self.create_publisher(
                msg_type=PoseStamped,
                topic=f'/{arm}/averaged_target_pose',
                qos_profile=5,
            )

        self.joint_state_pub_event = Event()
        self.sensor_state_pub_event = Event()
        self.fan_state_pub_event = Event()

        self.requested_goal_positions = defaultdict(dict)
        self.requested_goal_lock = Lock()
        self.wait_for_setup()

        t = Thread(target=self._publish_joint_command)
        t.daemon = True
        t.start()

        self.torque_need_update = Event()
        self._torque_pub_t = Thread(target=self._publish_torque_update)
        self._torque_pub_t.start()

        self.torque_limit_need_update = Event()
        self._torque_limit_pub_t = Thread(target=self._publish_torque_limit_update)
        self._torque_limit_pub_t.start()

        self.speed_limit_need_update = Event()
        self._speed_limit_pub_t = Thread(target=self._publish_speed_limit_update)
        self._speed_limit_pub_t.start()

        self.pid_need_update = Event()
        self._pid_pub_t = Thread(target=self._publish_pid_update)
        self._pid_pub_t.start()

        self.fan_need_update = Event()
        self._fan_pub_t = Thread(target=self._publish_fan_update)
        self._fan_pub_t.start()

    def wait_for_setup(self):
        while not self.joint_state_ready.is_set():
            self.logger.info('Waiting for /dynamic_joint_states...')
            rclpy.spin_once(self)

    def get_joint_state(self, uid: JointId, joint_fields: JointField) -> JointsState:
        """ Get update info for requested joint.

         - present_position
         - target_position
         - temperature

        And forge a JointsState message with it.
        """
        name = self._get_joint_name(uid)
        values = self.joints[name]

        kwargs = {}

        for field in joint_fields:
            if field == JointField.ALL:
                kwargs = {
                    'name': name,
                    'uid': UInt32Value(value=values['uid']),
                    'present_position': FloatValue(value=values['present_position']),
                    'temperature': FloatValue(value=values['present_temperature']),
                    'goal_position': FloatValue(value=values['target_position']),
                    'pid': PIDValue(pid=PIDGains(p=values['pid']['p'], i=values['pid']['i'], d=values['pid']['d'])),
                    'compliant': BoolValue(value=values['compliant']),
                    'torque_limit': FloatValue(value=values['torque_limit']),
                    'speed_limit': FloatValue(value=values['speed_limit']),
                }
                break

            elif field == JointField.NAME:
                kwargs['name'] = name

            elif field == JointField.PID:
                kwargs['pid'] = PIDValue(pid=PIDGains(p=values['pid']['p'], i=values['pid']['i'], d=values['pid']['d']))

            elif field == JointField.UID:
                kwargs['uid'] = UInt32Value(value=values['uid'])

            elif field == JointField.COMPLIANT:
                kwargs['compliant'] = BoolValue(value=values['compliant'])

            elif field == JointField.TEMPERATURE:
                kwargs['temperature'] = FloatValue(value=values['present_temperature'])

            elif field == JointField.GOAL_POSITION:
                kwargs['goal_position'] = FloatValue(value=values['target_position'])

            elif field == JointField.PRESENT_POSITION:
                kwargs['present_position'] = FloatValue(value=values['present_position'])

            elif field == JointField.TORQUE_LIMIT:
                kwargs['torque_limit'] = FloatValue(value=values['torque_limit'])

            elif field == JointField.SPEED_LIMIT:
                kwargs['speed_limit'] = FloatValue(value=values['speed_limit'])

        return JointState(**kwargs)

    def get_sensor_state(self, uid: SensorId) -> SensorState:
        name = self._get_sensor_name(uid)
        return SensorState(force_sensor_state=ForceSensorState(force=self.sensors[name]['force']))

    def get_fan_state(self, uid: FanId) -> FanState:
        name = self._get_fan_name(uid)
        return FanState(on=bool(self.fans[name]['state']))

    def _on_joint_state(self, state: DynamicJointState):
        """ Retreive the joint state from /dynamic_joint_states.

            Update present_position and temperature.
        """
        # The first time we got the cb
        # There is some specific preparation we need to do
        #   - we create the dict entry
        #   - we set the target_position to the current_position
        if not self.joints:
            for uid, (name, kv) in enumerate(zip(state.joint_names, state.interface_values)):
                if 'position' in kv.interface_names:
                    self.joints[name] = {}
                    self.joints[name]['name'] = name
                    self.joints[name]['uid'] = uid
                    self.joints[name]['pid'] = {}
                    self.joint_uids[uid] = name

                    for k, v in zip(kv.interface_names, kv.values):
                        if k == 'position':
                            self.joints[name]['present_position'] = v
                            self.joints[name]['target_position'] = v
                        elif k == 'temperature':
                            self.joints[name]['present_temperature'] = v
                        elif k == 'p_gain':
                            self.joints[name]['pid']['p'] = v
                        elif k == 'i_gain':
                            self.joints[name]['pid']['i'] = v
                        elif k == 'd_gain':
                            self.joints[name]['pid']['d'] = v
                        elif k == 'torque':
                            self.joints[name]['compliant'] = (v == 0.0)
                        elif k == 'torque_limit':
                            self.joints[name]['torque_limit'] = v
                        elif k == 'max_speed':
                            self.joints[name]['speed_limit'] = v

                elif 'force' in kv.interface_names:
                    self.sensors[name] = {}
                    self.sensors[name]['name'] = name
                    self.sensors[name]['uid'] = uid
                    self.sensors[name]['force'] = kv.values[0]
                    self.sensors_uids[uid] = name

                elif 'state' in kv.interface_names:
                    self.fans[name] = {}
                    self.fans[name]['name'] = name
                    self.fans[name]['uid'] = uid
                    self.fans[name]['state'] = kv.values[0]
                    self.fans_uids[uid] = name

            self.joint_state_ready.set()

        # Normal use case
        for name, kv in zip(state.joint_names, state.interface_values):
            if 'position' in kv.interface_names:
                for k, v in zip(kv.interface_names, kv.values):
                    if k == 'position':
                        self.joints[name]['present_position'] = v
                    elif k == 'temperature':
                        self.joints[name]['present_temperature'] = v
                    elif k == 'torque':
                        self.joints[name]['compliant'] = (v == 0.0)
                    elif k == 'p_gain':
                        self.joints[name]['pid']['p'] = v
                    elif k == 'i_gain':
                        self.joints[name]['pid']['i'] = v
                    elif k == 'd_gain':
                        self.joints[name]['pid']['d'] = v
                    elif k == 'torque_limit':
                        self.joints[name]['torque_limit'] = v
                    elif k == 'max_speed':
                        self.joints[name]['speed_limit'] = v

            elif 'force' in kv.interface_names:
                self.sensors[name]['force'] = kv.values[0]

            elif 'state' in kv.interface_names:
                self.fans[name]['state'] = kv.values[0]

        self.joint_state_pub_event.set()
        self.sensor_state_pub_event.set()
        self.fan_state_pub_event.set()
        
    def _get_joint_name(self, joint_id: JointId) -> str:
        if joint_id.HasField('uid'):
            return self.joint_uids[joint_id.uid]
        else:
            return joint_id.name

    def _get_sensor_name(self, sensor_id: SensorId) -> str:
        if sensor_id.HasField('uid'):
            return self.sensors_uids[sensor_id.uid]
        else:
            return sensor_id.name

    def _get_fan_name(self, fan_id: FanId) -> str:
        if fan_id.HasField('uid'):
            return self.fans_uids[fan_id.uid]
        else:
            return fan_id.name

    def _get_joint_uid(self, joint_id: JointId) -> int:
        if joint_id.HasField('uid'):
            return joint_id.uid
        else:
            return self.joints[joint_id.name]['uid']

    def _parse_controller(self, reachy_model):
        d = {}

        try:
            controllers_file = os.path.join(
                get_package_share_directory('reachy_bringup'),
                'config',
                f'reachy_{reachy_model}_controllers.yaml',
            ) 

            with open(controllers_file, 'r') as f:
                self.logger.info(f'Using {controllers_file} controllers file.')
                config = yaml.safe_load(f)

                controller_config = config['controller_manager']['ros__parameters']
                forward_controllers = []
                for k, v in controller_config.items():
                    try:
                        if v['type'] == 'forward_command_controller/ForwardCommandController':
                            forward_controllers.append(k)
                        elif v['type'] == 'pid_command_controller/PIDCommandController':
                            forward_controllers.append(k)
                    except (KeyError, TypeError):
                        pass

                for c in forward_controllers:
                    joints = config[c]['ros__parameters']['joints']
                    d[c] = {
                        j: i for i, j in enumerate(joints)
                    }

            return d
        except FileNotFoundError:
            self.logger.error(f'Controller file {controllers_file} does not exist.')
            import sys
            sys.exit()

    def _update_joint_target_pos(self, req: JointsCommand):
        for cmd in req.commands:
            if cmd.HasField('goal_position'):
                joint = self._get_joint_name(cmd.id)
<<<<<<< HEAD

                if joint.endswith('gripper'):
                    with self.requested_gripper_goal_lock:
                        self.requested_gripper_goal_positions[joint] = cmd.goal_position.value
                else:
                    controller = self.joint_to_position_controller[joint]
                    with self.requested_goal_lock:
                        self.requested_goal_positions[controller][joint] = cmd.goal_position.value
                    
=======
                controller = self.joint_to_position_controller[joint]
                with self.requested_goal_lock:
                    self.requested_goal_positions[controller][joint] = cmd.goal_position.value
    
>>>>>>> 3181f111
    def _on_target_position_update(self, data: Float64MultiArray, controller_name):
        # Callback of the /*_forward_position_controller subscription
        joints = self.forward_controllers[controller_name]
        for j, pos in zip(joints, data.data):
            self.joints[j]['target_position'] = pos

    def _update_torque(self, req: JointsCommand):
        need_update = False

        for cmd in req.commands:
            if cmd.HasField('compliant'):
                need_update = True
                name = self._get_joint_name(cmd.id)
                comp = cmd.compliant.value
                self.requested_torques[name] = comp

        if need_update:
            self.torque_need_update.set()

    def _update_torque_limit(self, req: JointsCommand):
        need_update = False

        for cmd in req.commands:
            if cmd.HasField('torque_limit'):
                need_update = True
                name = self._get_joint_name(cmd.id)
                comp = cmd.torque_limit.value
                self.requested_torque_limit[name] = comp

        if need_update:
            self.torque_limit_need_update.set()

    def _update_speed_limit(self, req: JointsCommand):
        need_update = False

        for cmd in req.commands:
            if cmd.HasField('speed_limit'):
                need_update = True
                name = self._get_joint_name(cmd.id)
                comp = cmd.speed_limit.value
                self.requested_speed_limit[name] = comp

        if need_update:
            self.speed_limit_need_update.set()

    def _update_pid(self, req: JointsCommand):
        need_update = False

        for cmd in req.commands:
            if cmd.HasField('pid'):
                need_update = True
                name = self._get_joint_name(cmd.id)
                self.requested_pid[name] = {
                    'p': cmd.pid.pid.p,
                    'i': cmd.pid.pid.i,
                    'd': cmd.pid.pid.d,
                }

        if need_update:
            self.pid_need_update.set()

    def handle_fan_msg(self, grpc_req: FansCommand):
        need_update = False

        for cmd in grpc_req.commands:
            need_update = True
            name = self._get_fan_name(cmd.id)
            self.requested_fans[name] = float(cmd.on)

        if need_update:
            self.fan_need_update.set()

    def handle_joint_msg(self, grpc_req: JointsCommand):
        self._update_joint_target_pos(grpc_req)
        self._update_torque(grpc_req)
        self._update_torque_limit(grpc_req)
        self._update_speed_limit(grpc_req)
        self._update_pid(grpc_req)

    def _publish_joint_command(self):
        while rclpy.ok():
            with self.requested_goal_lock:
                if self.requested_goal_positions:
                    for controller_name, joints_to_update in self.requested_goal_positions.items():
                        controller_joints = self.forward_controllers[controller_name]

                        target_pos = {j: self.joints[j]['target_position'] for j in controller_joints}
                        target_pos.update(joints_to_update)

                        pos = [target_pos[j] for j in controller_joints]
                        self.forward_publishers[controller_name].publish(Float64MultiArray(data=pos))

                    self.requested_goal_positions.clear()

            with self.requested_gripper_goal_lock:
                if self.requested_gripper_goal_positions:
                    msg = Gripper()
                    for name, pos in self.requested_gripper_goal_positions.items():
                        msg.name.append(name)
                        msg.opening.append(pos)

                    self.safe_gripper_publisher.publish(msg)

                    self.requested_gripper_goal_positions.clear()

            time.sleep(0.01)
    
    def _publish_torque_update(self):
        while rclpy.ok():
            self.torque_need_update.wait()
            self.torque_need_update.clear()

            for joint, torque in self.requested_torques.items():
                self.joints[joint]['compliant'] = torque

            self.requested_torques.clear()

            joint_dic = self.forward_controllers['forward_torque_controller']
            torque_data = [float(not self.joints[joint]['compliant']) for joint in joint_dic.keys()]

            self.forward_publishers['forward_torque_controller'].publish(
                Float64MultiArray(
                    data=torque_data
                )
            )

    def _publish_torque_limit_update(self):
        while rclpy.ok():
            self.torque_limit_need_update.wait()
            self.torque_limit_need_update.clear()

            for joint, torque_limit in self.requested_torque_limit.items():
                self.joints[joint]['torque_limit'] = torque_limit

            self.requested_torque_limit.clear()

            joint_dic = self.forward_controllers['forward_torque_limit_controller']
            torque_limit_data = [self.joints[joint]['torque_limit'] for joint in joint_dic.keys()]

            self.forward_publishers['forward_torque_limit_controller'].publish(
                Float64MultiArray(
                    data=torque_limit_data
                )
            )

    def _publish_speed_limit_update(self):

        while rclpy.ok():
            self.speed_limit_need_update.wait()
            self.speed_limit_need_update.clear()

            for joint, speed_limit in self.requested_speed_limit.items():
                self.joints[joint]['speed_limit'] = speed_limit
            self.requested_speed_limit.clear()

            joint_dic = self.forward_controllers['forward_speed_limit_controller']
            speed_limit_data = [self.joints[joint]['speed_limit'] for joint in joint_dic.keys()]

            self.forward_publishers['forward_speed_limit_controller'].publish(
                Float64MultiArray(
                    data=speed_limit_data
                )
            )

    def _publish_pid_update(self):
        while rclpy.ok():
            self.pid_need_update.wait()
            self.pid_need_update.clear()

            for joint, pid in self.requested_pid.items():
                self.joints[joint]['pid'] = pid

            self.requested_pid.clear()

            joint_dic = self.forward_controllers['pid_controller']
            pid_data = [
                [
                    self.joints[joint]['pid']['p'], 
                    self.joints[joint]['pid']['i'], 
                    self.joints[joint]['pid']['d'], 
                ]
                for joint in joint_dic.keys()
            ]

            self.forward_publishers['pid_controller'].publish(
                Float64MultiArray(
                    data=list(np.array(pid_data).ravel())
                )
            )

    def _publish_fan_update(self):
        while rclpy.ok():
            self.fan_need_update.wait()
            self.fan_need_update.clear()

            for fan, state in self.requested_fans.items():
                self.fans[fan]['state'] = state

            self.requested_fans.clear()

            fan_dic = self.forward_controllers['forward_fan_controller']
            fan_data = [self.fans[fan]['state'] for fan in fan_dic.keys()]

            self.forward_publishers['forward_fan_controller'].publish(
                Float64MultiArray(
                    data=fan_data
                )
            )

    # Kinematics related methods
    def arm_forward_kinematics(self, request: ArmFKRequest) -> ArmFKSolution:
        arm = 'l_arm' if request.arm_position.side == ArmSide.LEFT else 'r_arm'

        if arm not in self.forward_kin_client:
            self.logger.warning(f'Could not find FK service for {arm}')
            return ArmFKSolution(success=False)

        fk_cli = self.forward_kin_client[arm]

        joint_positions = request.arm_position.positions

        ros_req = GetForwardKinematics.Request()
        ros_req.joint_position.name = [self._get_joint_name(id) for id in joint_positions.ids]
        ros_req.joint_position.position = joint_positions.positions

        resp = fk_cli.call(ros_req)

        sol = ArmFKSolution(
            success=resp.success,
            end_effector=ArmEndEffector(
                side=request.arm_position.side,
                pose=pb_matrix_from_ros_pose(resp.pose),
            ),
        )

        return sol

    def arm_inverse_kinematics(self, request: ArmIKRequest) -> ArmIKSolution:
        arm = 'l_arm' if request.target.side == ArmSide.LEFT else 'r_arm'

        if arm not in self.inverse_kin_client:
            self.logger.warning(f'Could not find IK service for {arm}')
            return ArmFKSolution(success=False)

        ik_cli = self.inverse_kin_client[arm]

        ros_req = GetInverseKinematics.Request()
        ros_req.pose = ros_pose_from_pb_matrix(request.target.pose)
        ros_req.q0.name =  [self._get_joint_name(id) for id in request.q0.ids]
        ros_req.q0.position =  request.q0.positions

        resp = ik_cli.call(ros_req)

        sol = ArmIKSolution(
            success=resp.success,
            arm_position=ArmJointPosition(
                side=request.target.side,
                positions=JointPosition(
                    ids=[JointId(uid=self.joints[name]['uid']) for name in resp.joint_position.name],
                    positions=resp.joint_position.position,
                ),
            ),
        )

        return sol

    def handle_fullbody_cartesian_command(self, cmd: FullBodyCartesianCommand):
        ack = FullBodyCartesianCommandAck()

        if cmd.HasField('left_arm'):
            ack.left_arm_command_success = self.handle_arm_cartesian_request(cmd.left_arm, 'l_arm')
        if cmd.HasField('right_arm'):
            ack.right_arm_command_success = self.handle_arm_cartesian_request(cmd.right_arm, 'r_arm')

        return ack

    def handle_arm_cartesian_request(self, request: ArmIKRequest, name) -> bool:
        if name not in self.target_pos_sub:
            return False

        pose = PoseStamped()
        pose.header.stamp = self.get_clock().now().to_msg()
        pose.pose = ros_pose_from_pb_matrix(request.target.pose)

        self.target_pos_sub[name].publish(pose)

        return True<|MERGE_RESOLUTION|>--- conflicted
+++ resolved
@@ -387,7 +387,6 @@
         for cmd in req.commands:
             if cmd.HasField('goal_position'):
                 joint = self._get_joint_name(cmd.id)
-<<<<<<< HEAD
 
                 if joint.endswith('gripper'):
                     with self.requested_gripper_goal_lock:
@@ -397,12 +396,6 @@
                     with self.requested_goal_lock:
                         self.requested_goal_positions[controller][joint] = cmd.goal_position.value
                     
-=======
-                controller = self.joint_to_position_controller[joint]
-                with self.requested_goal_lock:
-                    self.requested_goal_positions[controller][joint] = cmd.goal_position.value
-    
->>>>>>> 3181f111
     def _on_target_position_update(self, data: Float64MultiArray, controller_name):
         # Callback of the /*_forward_position_controller subscription
         joints = self.forward_controllers[controller_name]
