--- conflicted
+++ resolved
@@ -456,19 +456,10 @@
 
     def _publish_joint_command(self):
         while rclpy.ok():
-<<<<<<< HEAD
-            for controller, joint_dic in self.forward_controllers.items():
-                if controller in ('forward_torque_controller', 'forward_torque_limit_controller',
-                                  'forward_speed_limit_controller', 'pid_controller', 'forward_fan_controller'):
-                    continue
-                pos = [self.joints[joint]['target_position'] for joint in joint_dic.keys()]
-                self.forward_publishers[controller].publish(Float64MultiArray(data=pos))
-=======
             with self.requested_goal_lock:
                 if self.requested_goal_positions:
                     for controller_name, joints_to_update in self.requested_goal_positions.items():
                         controller_joints = self.forward_controllers[controller_name]
->>>>>>> 20e08434
 
                         target_pos = {j: self.joints[j]['target_position'] for j in controller_joints}
                         target_pos.update(joints_to_update)
