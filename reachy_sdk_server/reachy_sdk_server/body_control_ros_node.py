from collections import defaultdict
from functools import partial
import os
import time
from threading import Event, Lock, Thread
from typing import List

import yaml
import numpy as np

from google.protobuf.wrappers_pb2 import FloatValue, UInt32Value, BoolValue

from ament_index_python.packages import get_package_share_directory

import rclpy
from rclpy.node import Node

from control_msgs.msg import DynamicJointState
from geometry_msgs.msg import PoseStamped
from std_msgs.msg import Float64MultiArray

from reachy_msgs.msg import Gripper
from reachy_msgs.srv import GetForwardKinematics, GetInverseKinematics

from reachy_sdk_api.arm_kinematics_pb2 import (
    ArmEndEffector, ArmSide, ArmJointPosition,
    ArmFKRequest, ArmFKSolution,
    ArmIKRequest, ArmIKSolution,
)

from reachy_sdk_api.head_kinematics_pb2 import HeadIKRequest, HeadFKRequest, HeadIKSolution, HeadFKSolution

from reachy_sdk_api.fan_pb2 import FanId, FanState, FansCommand
from reachy_sdk_api.fullbody_cartesian_command_pb2 import FullBodyCartesianCommand, FullBodyCartesianCommandAck
from reachy_sdk_api.joint_pb2 import JointId, JointsCommand, JointState, JointsState, JointField, PIDValue, PIDGains
from reachy_sdk_api.kinematics_pb2 import JointPosition
from reachy_sdk_api.orbita_kinematics_pb2 import OrbitaIKRequest
from reachy_sdk_api.sensor_pb2 import SensorId, SensorState, ForceSensorState

from .type_conversion import pb_matrix_from_ros_pose, ros_pose_from_pb_matrix, ros_pose_from_pb_quaternion, pb_quaternion_from_ros_pose


class BodyControlNode(Node):
    def __init__(self, node_name, reachy_model):
        super().__init__(node_name=node_name)
        self.logger = self.get_logger()
        self.forward_controllers = self._parse_controller(reachy_model)
        self.joint_to_position_controller = {}
        for c, joints in self.forward_controllers.items():
            if c.endswith('forward_position_controller'):
                for j in joints:
                    self.joint_to_position_controller[j] = c

        self.joints = {}
        self.joint_uids = {}

        self.requested_torques = {}
        self.requested_torque_limit = {}
        self.requested_speed_limit = {}
        self.requested_pid = {}
        self.requested_fans = {}

        self.sensors = {}
        self.sensors_uids = {}

        self.fans = {}
        self.fans_uids = {}

        # Subscribe to:
        #  - /dynamic_joint_states (for present_position, torque and temperature)
        #  - /*_forward_position_controller/commands for target_position
        self.joint_state_ready = Event()
        self.joint_state_sub = self.create_subscription(
            msg_type=DynamicJointState,
            topic='/dynamic_joint_states',
            qos_profile=5,
            callback=self._on_joint_state,
        )
        # We both listen and publish to the forward position
        # Indeed, as the joints can be controlled either directly or via the kinematics
        # We need to detect both modifications
        self.target_pos_sub = {
            c: self.create_subscription(
                msg_type=Float64MultiArray,
                topic=f'/{c}/commands',
                qos_profile=5,
                callback=partial(self._on_target_position_update, controller_name=c),
            )
            for c in self.forward_controllers
            if c.endswith('forward_position_controller')
        }

        # Publish to each controllers
        self.forward_publishers = {
            c: self.create_publisher(
                msg_type=Float64MultiArray,
                topic=f'/{c}/commands',
                qos_profile=5,
            )
            for c in self.forward_controllers
        }

        # Safe gripper pub
        self.safe_gripper_publisher = self.create_publisher(
            msg_type=Gripper,
            topic='/grippers/commands',
            qos_profile=5,
        )
        self.requested_gripper_goal_positions = {}
        self.requested_gripper_goal_lock = Lock()

        # Create clients for kinematics services/pub
        self.forward_kin_client = {}
        self.inverse_kin_client = {}
        self.target_pose_publisher = {}

        for chain in ('l_arm', 'r_arm', 'head'):
            forward_srv = self.create_client(
                srv_type=GetForwardKinematics,
                srv_name=f'/{chain}/forward_kinematics',
            )

            if not forward_srv.service_is_ready():
                continue

            self.forward_kin_client[chain] = forward_srv

            inverse_srv = self.create_client(
                srv_type=GetInverseKinematics,
                srv_name=f'/{chain}/inverse_kinematics',
            )

            self.inverse_kin_client[chain] = inverse_srv

            self.target_pose_publisher[chain] = self.create_publisher(
                msg_type=PoseStamped,
                topic=f'/{chain}/averaged_target_pose',
                qos_profile=5,
            )

        self.joint_state_pub_event = Event()
        self.sensor_state_pub_event = Event()
        self.fan_state_pub_event = Event()

        self.requested_goal_positions = defaultdict(dict)
        self.requested_goal_lock = Lock()
        self.wait_for_setup()

        t = Thread(target=self._publish_joint_command)
        t.daemon = True
        t.start()

        self.torque_need_update = Event()
        self._torque_pub_t = Thread(target=self._publish_torque_update)
        self._torque_pub_t.start()

        self.torque_limit_need_update = Event()
        self._torque_limit_pub_t = Thread(target=self._publish_torque_limit_update)
        self._torque_limit_pub_t.start()

        self.speed_limit_need_update = Event()
        self._speed_limit_pub_t = Thread(target=self._publish_speed_limit_update)
        self._speed_limit_pub_t.start()

        self.pid_need_update = Event()
        self._pid_pub_t = Thread(target=self._publish_pid_update)
        self._pid_pub_t.start()

        self.fan_need_update = Event()
        self._fan_pub_t = Thread(target=self._publish_fan_update)
        self._fan_pub_t.start()

    def wait_for_setup(self):
        while not self.joint_state_ready.is_set():
            self.logger.info('Waiting for /dynamic_joint_states...')
            rclpy.spin_once(self)

    def get_joint_state(self, uid: JointId, joint_fields: JointField) -> JointsState:
        """ Get update info for requested joint.

         - present_position
         - target_position
         - temperature

        And forge a JointsState message with it.
        """
        name = self._get_joint_name(uid)
        values = self.joints[name]

        kwargs = {}

        for field in joint_fields:
            if field == JointField.ALL:
                kwargs = {
                    'name': name,
                    'uid': UInt32Value(value=values['uid']),
                    'present_position': FloatValue(value=values['present_position']),
                    'present_speed': FloatValue(value=values['present_speed']),
                    'present_load': FloatValue(value=values['present_load']),
                    'temperature': FloatValue(value=values['present_temperature']),
                    'goal_position': FloatValue(value=values['target_position']),
                    'pid': PIDValue(pid=PIDGains(p=values['pid']['p'], i=values['pid']['i'], d=values['pid']['d'])),
                    'compliant': BoolValue(value=values['compliant']),
                    'torque_limit': FloatValue(value=values['torque_limit']),
                    'speed_limit': FloatValue(value=values['speed_limit']),
                }
                break

            elif field == JointField.NAME:
                kwargs['name'] = name

            elif field == JointField.PID:
                kwargs['pid'] = PIDValue(pid=PIDGains(p=values['pid']['p'], i=values['pid']['i'], d=values['pid']['d']))

            elif field == JointField.UID:
                kwargs['uid'] = UInt32Value(value=values['uid'])

            elif field == JointField.COMPLIANT:
                kwargs['compliant'] = BoolValue(value=values['compliant'])

            elif field == JointField.TEMPERATURE:
                kwargs['temperature'] = FloatValue(value=values['present_temperature'])

            elif field == JointField.GOAL_POSITION:
                kwargs['goal_position'] = FloatValue(value=values['target_position'])

            elif field == JointField.PRESENT_POSITION:
                kwargs['present_position'] = FloatValue(value=values['present_position'])

            elif field == JointField.PRESENT_SPEED:
                kwargs['present_speed'] = FloatValue(value=values['present_speed'])

            elif field == JointField.PRESENT_LOAD:
                kwargs['present_load'] = FloatValue(value=values['present_load'])

            elif field == JointField.TORQUE_LIMIT:
                kwargs['torque_limit'] = FloatValue(value=values['torque_limit'])

            elif field == JointField.SPEED_LIMIT:
                kwargs['speed_limit'] = FloatValue(value=values['speed_limit'])

        return JointState(**kwargs)

    def get_sensor_state(self, uid: SensorId) -> SensorState:
        name = self._get_sensor_name(uid)
        return SensorState(force_sensor_state=ForceSensorState(force=self.sensors[name]['force']))

    def get_fan_state(self, uid: FanId) -> FanState:
        name = self._get_fan_name(uid)
        return FanState(on=bool(self.fans[name]['state']))

    def _on_joint_state(self, state: DynamicJointState):
        """ Retreive the joint state from /dynamic_joint_states.

            Update present_position and temperature.
        """
        # The first time we got the cb
        # There is some specific preparation we need to do
        #   - we create the dict entry
        #   - we set the target_position to the current_position
        if not self.joints:
            for uid, (name, kv) in enumerate(zip(state.joint_names, state.interface_values)):
                if 'position' in kv.interface_names:
                    self.joints[name] = {}
                    self.joints[name]['name'] = name
                    self.joints[name]['uid'] = uid
                    self.joints[name]['pid'] = {}
                    self.joint_uids[uid] = name

                    for k, v in zip(kv.interface_names, kv.values):
                        if k == 'position':
                            self.joints[name]['present_position'] = v
                            self.joints[name]['target_position'] = v
                        elif k == 'velocity':
                            self.joints[name]['present_speed'] = v
                        elif k == 'effort':
                            self.joints[name]['present_load'] = v
                        elif k == 'temperature':
                            self.joints[name]['present_temperature'] = v
                        elif k == 'p_gain':
                            self.joints[name]['pid']['p'] = v
                        elif k == 'i_gain':
                            self.joints[name]['pid']['i'] = v
                        elif k == 'd_gain':
                            self.joints[name]['pid']['d'] = v
                        elif k == 'torque':
                            self.joints[name]['compliant'] = (v == 0.0)
                        elif k == 'torque_limit':
                            self.joints[name]['torque_limit'] = v
                        elif k == 'max_speed':
                            self.joints[name]['speed_limit'] = v

                elif 'force' in kv.interface_names:
                    self.sensors[name] = {}
                    self.sensors[name]['name'] = name
                    self.sensors[name]['uid'] = uid
                    self.sensors[name]['force'] = kv.values[0]
                    self.sensors_uids[uid] = name

                elif 'state' in kv.interface_names:
                    self.fans[name] = {}
                    self.fans[name]['name'] = name
                    self.fans[name]['uid'] = uid
                    self.fans[name]['state'] = kv.values[0]
                    self.fans_uids[uid] = name

            self.joint_state_ready.set()

        # Normal use case
        for name, kv in zip(state.joint_names, state.interface_values):
            if 'position' in kv.interface_names:
                for k, v in zip(kv.interface_names, kv.values):
                    if k == 'position':
                        self.joints[name]['present_position'] = v
                    elif k == 'velocity':
                        self.joints[name]['present_speed'] = v
                    elif k == 'effort':
                        self.joints[name]['present_load'] = v
                    elif k == 'temperature':
                        self.joints[name]['present_temperature'] = v
                    elif k == 'torque':
                        self.joints[name]['compliant'] = (v == 0.0)
                    elif k == 'p_gain':
                        self.joints[name]['pid']['p'] = v
                    elif k == 'i_gain':
                        self.joints[name]['pid']['i'] = v
                    elif k == 'd_gain':
                        self.joints[name]['pid']['d'] = v
                    elif k == 'torque_limit':
                        self.joints[name]['torque_limit'] = v
                    elif k == 'max_speed':
                        self.joints[name]['speed_limit'] = v

            elif 'force' in kv.interface_names:
                self.sensors[name]['force'] = kv.values[0]

            elif 'state' in kv.interface_names:
                self.fans[name]['state'] = kv.values[0]

        self.joint_state_pub_event.set()
        self.sensor_state_pub_event.set()
        self.fan_state_pub_event.set()

<<<<<<< HEAD
=======
    def _check_valid_request(self, joint_id: JointId) -> bool:
        if joint_id.HasField('uid'):
            if joint_id.uid not in self.joint_uids.keys():
                return False
        else:
            if joint_id.name not in self.joints.keys():
                return False
        return True

>>>>>>> aa2b71e2
    def _get_joint_name(self, joint_id: JointId) -> str:
        if joint_id.HasField('uid'):
            return self.joint_uids[joint_id.uid]
        else:
            return joint_id.name

    def _get_sensor_name(self, sensor_id: SensorId) -> str:
        if sensor_id.HasField('uid'):
            return self.sensors_uids[sensor_id.uid]
        else:
            return sensor_id.name

    def _get_fan_name(self, fan_id: FanId) -> str:
        if fan_id.HasField('uid'):
            return self.fans_uids[fan_id.uid]
        else:
            return fan_id.name

    def _get_joint_uid(self, joint_id: JointId) -> int:
        if joint_id.HasField('uid'):
            return joint_id.uid
        else:
            return self.joints[joint_id.name]['uid']

    def _parse_controller(self, reachy_model):
        d = {}

        try:
<<<<<<< HEAD
            with open(f'{controllers_file_folder_path+controllers_file}.yaml', 'r') as f:
                self.logger.info(f'{controllers_file_folder_path}{controllers_file}.yaml controller file.')
=======
            controllers_file = os.path.join(
                get_package_share_directory('reachy_bringup'),
                'config',
                f'reachy_{reachy_model}_controllers.yaml',
            ) 

            with open(controllers_file, 'r') as f:
                self.logger.info(f'Using {controllers_file} controllers file.')
>>>>>>> aa2b71e2
                config = yaml.safe_load(f)

                controller_config = config['controller_manager']['ros__parameters']
                forward_controllers = []
                for k, v in controller_config.items():
                    try:
                        if v['type'] == 'forward_command_controller/ForwardCommandController':
                            forward_controllers.append(k)
                        elif v['type'] == 'pid_command_controller/PIDCommandController':
                            forward_controllers.append(k)
                    except (KeyError, TypeError):
                        pass

                for c in forward_controllers:
                    joints = config[c]['ros__parameters']['joints']
                    d[c] = {
                        j: i for i, j in enumerate(joints)
                    }

            return d
        except FileNotFoundError:
            self.logger.error(f'Controller file {controllers_file} does not exist.')
            import sys
            sys.exit()

    def _update_joint_target_pos(self, req: JointsCommand):
        for cmd in req.commands:
            if cmd.HasField('goal_position'):
                joint = self._get_joint_name(cmd.id)
<<<<<<< HEAD
                controller = self.joint_to_position_controller[joint]
                with self.requested_goal_lock:
                    self.requested_goal_positions[controller][joint] = cmd.goal_position.value

=======

                if joint.endswith('gripper'):
                    with self.requested_gripper_goal_lock:
                        self.requested_gripper_goal_positions[joint] = cmd.goal_position.value
                else:
                    controller = self.joint_to_position_controller[joint]
                    with self.requested_goal_lock:
                        self.requested_goal_positions[controller][joint] = cmd.goal_position.value
                    
>>>>>>> aa2b71e2
    def _on_target_position_update(self, data: Float64MultiArray, controller_name):
        # Callback of the /*_forward_position_controller subscription
        joints = self.forward_controllers[controller_name]
        for j, pos in zip(joints, data.data):
            self.joints[j]['target_position'] = pos

    def _update_torque(self, req: JointsCommand):
        need_update = False

        for cmd in req.commands:
            if cmd.HasField('compliant'):
                need_update = True
                name = self._get_joint_name(cmd.id)
                comp = cmd.compliant.value
                self.requested_torques[name] = comp

        if need_update:
            self.torque_need_update.set()

    def _update_torque_limit(self, req: JointsCommand):
        need_update = False

        for cmd in req.commands:
            if cmd.HasField('torque_limit'):
                need_update = True
                name = self._get_joint_name(cmd.id)
                comp = cmd.torque_limit.value
                self.requested_torque_limit[name] = comp

        if need_update:
            self.torque_limit_need_update.set()

    def _update_speed_limit(self, req: JointsCommand):
        need_update = False

        for cmd in req.commands:
            if cmd.HasField('speed_limit'):
                need_update = True
                name = self._get_joint_name(cmd.id)
                comp = cmd.speed_limit.value
                self.requested_speed_limit[name] = comp

        if need_update:
            self.speed_limit_need_update.set()

    def _update_pid(self, req: JointsCommand):
        need_update = False

        for cmd in req.commands:
            if cmd.HasField('pid'):
                need_update = True
                name = self._get_joint_name(cmd.id)
                self.requested_pid[name] = {
                    'p': cmd.pid.pid.p,
                    'i': cmd.pid.pid.i,
                    'd': cmd.pid.pid.d,
                }

        if need_update:
            self.pid_need_update.set()

    def handle_fan_msg(self, grpc_req: FansCommand):
        need_update = False

        for cmd in grpc_req.commands:
            need_update = True
            name = self._get_fan_name(cmd.id)
            self.requested_fans[name] = float(cmd.on)

        if need_update:
            self.fan_need_update.set()

    def handle_joint_msg(self, grpc_req: JointsCommand):
        self._update_joint_target_pos(grpc_req)
        self._update_torque(grpc_req)
        self._update_torque_limit(grpc_req)
        self._update_speed_limit(grpc_req)
        self._update_pid(grpc_req)

    def _publish_joint_command(self):
        while rclpy.ok():
            with self.requested_goal_lock:
                if self.requested_goal_positions:
                    for controller_name, joints_to_update in self.requested_goal_positions.items():
                        controller_joints = self.forward_controllers[controller_name]

                        target_pos = {j: self.joints[j]['target_position'] for j in controller_joints}
                        target_pos.update(joints_to_update)

                        pos = [target_pos[j] for j in controller_joints]
                        self.forward_publishers[controller_name].publish(Float64MultiArray(data=pos))

                    self.requested_goal_positions.clear()

            with self.requested_gripper_goal_lock:
                if self.requested_gripper_goal_positions:
                    msg = Gripper()
                    for name, pos in self.requested_gripper_goal_positions.items():
                        msg.name.append(name)
                        msg.opening.append(pos)

                    self.safe_gripper_publisher.publish(msg)

                    self.requested_gripper_goal_positions.clear()

            time.sleep(0.01)

    def _publish_torque_update(self):
        while rclpy.ok():
            self.torque_need_update.wait()
            self.torque_need_update.clear()

            for joint, torque in self.requested_torques.items():
                self.joints[joint]['compliant'] = torque

            self.requested_torques.clear()

            joint_dic = self.forward_controllers['forward_torque_controller']
            torque_data = [float(not self.joints[joint]['compliant']) for joint in joint_dic.keys()]

            self.forward_publishers['forward_torque_controller'].publish(
                Float64MultiArray(
                    data=torque_data
                )
            )

    def _publish_torque_limit_update(self):
        while rclpy.ok():
            self.torque_limit_need_update.wait()
            self.torque_limit_need_update.clear()

            for joint, torque_limit in self.requested_torque_limit.items():
                self.joints[joint]['torque_limit'] = torque_limit

            self.requested_torque_limit.clear()

            joint_dic = self.forward_controllers['forward_torque_limit_controller']
            torque_limit_data = [self.joints[joint]['torque_limit'] for joint in joint_dic.keys()]

            self.forward_publishers['forward_torque_limit_controller'].publish(
                Float64MultiArray(
                    data=torque_limit_data
                )
            )

    def _publish_speed_limit_update(self):

        while rclpy.ok():
            self.speed_limit_need_update.wait()
            self.speed_limit_need_update.clear()

            for joint, speed_limit in self.requested_speed_limit.items():
                self.joints[joint]['speed_limit'] = speed_limit
            self.requested_speed_limit.clear()

            joint_dic = self.forward_controllers['forward_speed_limit_controller']
            speed_limit_data = [self.joints[joint]['speed_limit'] for joint in joint_dic.keys()]

            self.forward_publishers['forward_speed_limit_controller'].publish(
                Float64MultiArray(
                    data=speed_limit_data
                )
            )

    def _publish_pid_update(self):
        while rclpy.ok():
            self.pid_need_update.wait()
            self.pid_need_update.clear()

            for joint, pid in self.requested_pid.items():
                self.joints[joint]['pid'] = pid

            self.requested_pid.clear()

            joint_dic = self.forward_controllers['pid_controller']
            pid_data = [
                [
                    self.joints[joint]['pid']['p'],
                    self.joints[joint]['pid']['i'],
                    self.joints[joint]['pid']['d'],
                ]
                for joint in joint_dic.keys()
            ]

            self.forward_publishers['pid_controller'].publish(
                Float64MultiArray(
                    data=list(np.array(pid_data).ravel())
                )
            )

    def _publish_fan_update(self):
        while rclpy.ok():
            self.fan_need_update.wait()
            self.fan_need_update.clear()

            for fan, state in self.requested_fans.items():
                self.fans[fan]['state'] = state

            self.requested_fans.clear()

            fan_dic = self.forward_controllers['forward_fan_controller']
            fan_data = [self.fans[fan]['state'] for fan in fan_dic.keys()]

            self.forward_publishers['forward_fan_controller'].publish(
                Float64MultiArray(
                    data=fan_data
                )
            )

    # Kinematics related methods
    def arm_forward_kinematics(self, request: ArmFKRequest) -> ArmFKSolution:
        arm = 'l_arm' if request.arm_position.side == ArmSide.LEFT else 'r_arm'

        if arm not in self.forward_kin_client:
            self.logger.warning(f'Could not find FK service for {arm}')
            return ArmFKSolution(success=False)

        fk_cli = self.forward_kin_client[arm]

        joint_positions = request.arm_position.positions

        ros_req = GetForwardKinematics.Request()
        ros_req.joint_position.name = [self._get_joint_name(id) for id in joint_positions.ids]
        ros_req.joint_position.position = joint_positions.positions

        resp = fk_cli.call(ros_req)

        sol = ArmFKSolution(
            success=resp.success,
            end_effector=ArmEndEffector(
                side=request.arm_position.side,
                pose=pb_matrix_from_ros_pose(resp.pose),
            ),
        )

        return sol

    def arm_inverse_kinematics(self, request: ArmIKRequest) -> ArmIKSolution:
        arm = 'l_arm' if request.target.side == ArmSide.LEFT else 'r_arm'

        if arm not in self.inverse_kin_client:
            self.logger.warning(f'Could not find IK service for {arm}')
            return ArmFKSolution(success=False)

        ik_cli = self.inverse_kin_client[arm]

        ros_req = GetInverseKinematics.Request()
        ros_req.pose = ros_pose_from_pb_matrix(request.target.pose)
        ros_req.q0.name = [self._get_joint_name(id) for id in request.q0.ids]
        ros_req.q0.position = request.q0.positions

        resp = ik_cli.call(ros_req)

        sol = ArmIKSolution(
            success=resp.success,
            arm_position=ArmJointPosition(
                side=request.target.side,
                positions=JointPosition(
                    ids=[JointId(uid=self.joints[name]['uid']) for name in resp.joint_position.name],
                    positions=resp.joint_position.position,
                ),
            ),
        )

        return sol

    def head_forward_kinematics(self, request: HeadFKRequest) -> HeadFKSolution:

        if 'head' not in self.forward_kin_client:
            self.logger.warning(f'Could not find FK service for head')
            return HeadFKSolution(success=False)

        fk_cli = self.forward_kin_client['head']

        joint_positions = request.neck_position

        ros_req = GetForwardKinematics.Request()
        ros_req.joint_position.name = [self._get_joint_name(id) for id in joint_positions.ids]
        ros_req.joint_position.position = joint_positions.positions

        resp = fk_cli.call(ros_req)

        sol = HeadFKSolution(
            success=resp.success,
            q=pb_quaternion_from_ros_pose(resp.pose),

        )

        return sol

    def head_inverse_kinematics(self, request: HeadIKRequest) -> HeadIKSolution:

        if 'head' not in self.inverse_kin_client:
            self.logger.warning(f'Could not find IK service for head')
            return HeadFKSolution(success=False)

        ik_cli = self.inverse_kin_client['head']

        ros_req = GetInverseKinematics.Request()
        ros_req.pose = ros_pose_from_pb_quaternion(request.q)
        ros_req.q0.name = [self._get_joint_name(id) for id in request.q0.ids]
        ros_req.q0.position = request.q0.positions

        resp = ik_cli.call(ros_req)

        sol = HeadIKSolution(
            success=resp.success,
            neck_position=JointPosition(
                ids=[JointId(uid=self.joints[name]['uid']) for name in resp.joint_position.name],
                positions=resp.joint_position.position,
            ),
        )

        return sol

    def handle_fullbody_cartesian_command(self, cmd: FullBodyCartesianCommand):
        ack = FullBodyCartesianCommandAck()

        if cmd.HasField('left_arm'):
            ack.left_arm_command_success = self.handle_arm_cartesian_request(cmd.left_arm, 'l_arm')
        if cmd.HasField('right_arm'):
            ack.right_arm_command_success = self.handle_arm_cartesian_request(cmd.right_arm, 'r_arm')
        if cmd.HasField('head'):
            ack.head_command_success = self.handle_head_cartesian_request(cmd.head, 'head')

        return ack

    def handle_arm_cartesian_request(self, request: ArmIKRequest, name) -> bool:
        if name not in self.target_pose_publisher:
            return False

        pose = PoseStamped()
        pose.header.stamp = self.get_clock().now().to_msg()
        pose.pose = ros_pose_from_pb_matrix(request.target.pose)

        self.target_pose_publisher[name].publish(pose)

        return True

    def handle_head_cartesian_request(self, request: HeadIKRequest, name) -> bool:
        if name not in self.target_pose_publisher:
            return False

        pose = PoseStamped()
        pose.header.stamp = self.get_clock().now().to_msg()
        pose.pose = ros_pose_from_pb_quaternion(request.q)

        self.target_pose_publisher[name].publish(pose)

        return True<|MERGE_RESOLUTION|>--- conflicted
+++ resolved
@@ -341,8 +341,6 @@
         self.sensor_state_pub_event.set()
         self.fan_state_pub_event.set()
 
-<<<<<<< HEAD
-=======
     def _check_valid_request(self, joint_id: JointId) -> bool:
         if joint_id.HasField('uid'):
             if joint_id.uid not in self.joint_uids.keys():
@@ -352,7 +350,6 @@
                 return False
         return True
 
->>>>>>> aa2b71e2
     def _get_joint_name(self, joint_id: JointId) -> str:
         if joint_id.HasField('uid'):
             return self.joint_uids[joint_id.uid]
@@ -381,19 +378,14 @@
         d = {}
 
         try:
-<<<<<<< HEAD
-            with open(f'{controllers_file_folder_path+controllers_file}.yaml', 'r') as f:
-                self.logger.info(f'{controllers_file_folder_path}{controllers_file}.yaml controller file.')
-=======
             controllers_file = os.path.join(
                 get_package_share_directory('reachy_bringup'),
                 'config',
                 f'reachy_{reachy_model}_controllers.yaml',
-            ) 
+            )
 
             with open(controllers_file, 'r') as f:
                 self.logger.info(f'Using {controllers_file} controllers file.')
->>>>>>> aa2b71e2
                 config = yaml.safe_load(f)
 
                 controller_config = config['controller_manager']['ros__parameters']
@@ -423,12 +415,6 @@
         for cmd in req.commands:
             if cmd.HasField('goal_position'):
                 joint = self._get_joint_name(cmd.id)
-<<<<<<< HEAD
-                controller = self.joint_to_position_controller[joint]
-                with self.requested_goal_lock:
-                    self.requested_goal_positions[controller][joint] = cmd.goal_position.value
-
-=======
 
                 if joint.endswith('gripper'):
                     with self.requested_gripper_goal_lock:
@@ -437,8 +423,7 @@
                     controller = self.joint_to_position_controller[joint]
                     with self.requested_goal_lock:
                         self.requested_goal_positions[controller][joint] = cmd.goal_position.value
-                    
->>>>>>> aa2b71e2
+
     def _on_target_position_update(self, data: Float64MultiArray, controller_name):
         # Callback of the /*_forward_position_controller subscription
         joints = self.forward_controllers[controller_name]
@@ -530,7 +515,7 @@
 
                         pos = [target_pos[j] for j in controller_joints]
                         self.forward_publishers[controller_name].publish(Float64MultiArray(data=pos))
-
+                        self.logger.warning(f'publish {controller_name} {pos}')
                     self.requested_goal_positions.clear()
 
             with self.requested_gripper_goal_lock:
