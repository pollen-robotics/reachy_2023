--- conflicted
+++ resolved
@@ -1,7 +1,6 @@
 # Reachy Moveit2 configuration package
 
 ## System dependencies
-<<<<<<< HEAD
 
 sudo apt-get install ros-humble-moveit-msgs
 sudo apt remove ros-$ROS_DISTRO-moveit*
@@ -21,10 +20,10 @@
 The guide:
 https://moveit.ros.org/install-moveit2/source/
 
-=======
+
+OR THIS SEEMS TO WORK ON SIM SIM'S COMPUTER??
 - ros-humble-moveit
 - ros-humble-moveit-msgs
->>>>>>> 036076ec
 
 ## Startup
 
